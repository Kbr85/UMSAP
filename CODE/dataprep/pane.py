# ------------------------------------------------------------------------------
# Copyright (C) 2017 Kenny Bravo Rodriguez <www.umsap.nl>
#
# Author: Kenny Bravo Rodriguez (kenny.bravorodriguez@mpi-dortmund.mpg.de)
#
# This program is distributed for free in the hope that it will be useful,
# but WITHOUT ANY WARRANTY; without even the implied warranty of
# MERCHANTABILITY or FITNESS FOR A PARTICULAR PURPOSE.
#
# See the accompanying license for more details.
# ------------------------------------------------------------------------------


"""Panes for the dataprep module of the app"""


#region -------------------------------------------------------------> Imports
from pathlib import Path
from typing  import Optional

import wx

from config.config import config as mConfig
from core     import method    as cMethod
from core     import pane      as cPane
from core     import validator as cValidator
from core     import widget    as cWidget
from dataprep import method    as dataMethod
#endregion ----------------------------------------------------------> Imports


#region -------------------------------------------------------------> Classes
class DataPrep(cPane.BaseConfPanel):
    """Data Preparation utility.

        Parameters
        ----------
        parent: wx.Window
            Parent of the pane.

        Notes
        -----
        Running the analysis results in the creation of:
        - Parent Folder/
            - Input_Data_Files/
            - Steps_Data_Files/20210324-165609_Data Preparation/
            - output-file.umsap

        The Input_Data_Files folder contains the original data files. These are
        needed for data visualization, running analysis again with different
        parameters, etc.
        The Steps_Data_Files/Date-Section folder contains regular csv files with
        the step by step data.

        The Data Preparation section in output-file.umsap contains the
        information about the calculations, e.g
        {
            'Data Preparation : {
                '20210324-165609': {
                    'V' : config.dictVersion,
                    'I' : Dict with User Input as given. Keys are label like in the Tab GUI,
                    'CI': Dict with Processed User Input. Keys are attributes of UserData,
                    'DP': {
                        'dfF' : Name of the file with initial data as float,
                        'dfT' : Name of the file with transformed data,
                        'dfN' : Name of the file with normalized data,
                        'dfIm': Name of the file with imputed data,
                    },
                }
            }
        }
        Each pd.DataFrame in DP contains a header with the column name and values
        are the data processed values.
    """
    #region -----------------------------------------------------> Class setup
    #------------------------------> Label
    cLColAnalysis = mConfig.core.lStColAnalysis
    cLPdRunText   = 'Performing Data Preparation Steps'
    #------------------------------> Tooltips
    cTTColAnalysis = ('Columns on which to perform the Data Preparation.\ne.g. '
                      '8 10-12')
    #------------------------------> Needed to Run
    cName           = mConfig.data.nPane
    cURL            = f'{mConfig.core.urlTutorial}/data-preparation'
    cTTHelp         = mConfig.core.ttBtnHelp.format(cURL)
    cSection        = mConfig.data.nUtil
    cTitlePD        = f"Running {mConfig.data.nUtil} Analysis"
    cGaugePD        = 19
    rAnalysisMethod = dataMethod.DataPreparation
    #endregion --------------------------------------------------> Class setup

    #region --------------------------------------------------> Instance setup
    def __init__(self, parent:wx.Window) -> None:
        """ """
        #region -----------------------------------------------> Initial Setup
        super().__init__(parent)
        #endregion --------------------------------------------> Initial Setup

        #region -----------------------------------------------------> Widgets
        self.wSbValue.Hide()

        self.wColAnalysis = cWidget.StaticTextCtrl(
            self.wSbColumn,
            stLabel   = self.cLColAnalysis,
            stTooltip = self.cTTColAnalysis,
            tcSize    = self.cSTc,
            tcHint    = 'e.g. 130-135',
            validator = cValidator.NumberList(numType='int', sep=' ', vMin=0),
        )
        #endregion --------------------------------------------------> Widgets

        #region ------------------------------------------------------> Sizers
        #------------------------------> Sizer Columns
        self.sSbColumnWid.Add(
            1, 1,
            pos    = (0,0),
            flag   = wx.EXPAND|wx.ALL,
            border = 5,
        )
        self.sSbColumnWid.Add(
            self.wColAnalysis.wSt,
            pos    = (0,1),
            flag   = wx.ALL|wx.ALIGN_CENTER_VERTICAL|wx.ALIGN_LEFT,
            border = 5,
            span   = (0,2),
        )
        self.sSbColumnWid.Add(
            self.wColAnalysis.wTc,
            pos    = (1,1),
            flag   = wx.ALIGN_CENTER_VERTICAL|wx.EXPAND|wx.ALL,
            border = 5,
            span   = (0,4),
        )
        self.sSbColumnWid.Add(
            1, 1,
            pos    = (0,5),
            flag   = wx.EXPAND|wx.ALL,
            border = 5,
        )
        self.sSbColumnWid.AddGrowableCol(0,1)
        self.sSbColumnWid.AddGrowableCol(2,1)
        self.sSbColumnWid.AddGrowableCol(4,2)
        self.sSbColumnWid.AddGrowableCol(5,1)
        #------------------------------> Main Sizer
        self.SetSizer(self.sSizer)
        self.sSizer.Fit(self)
        self.SetupScrolling()
        #endregion ---------------------------------------------------> Sizers

        #region ----------------------------------------------> checkUserInput
        rCheckUserInput = {
            self.cLColAnalysis: [self.wColAnalysis.wTc, mConfig.core.mNZPlusNumCol, True ],
        }
        self.rCheckUserInput = self.rCheckUserInput | rCheckUserInput
        #endregion -------------------------------------------> checkUserInput
<<<<<<< HEAD
=======

        #region --------------------------------------------------------> Test
        # if mConfig.core.development:
        #     # pylint: disable=line-too-long
        #     import getpass                                                      # pylint: disable=import-outside-toplevel
        #     user = getpass.getuser()
        #     if mConfig.core.os == "Darwin":
        #         self.wUFile.wTc.SetValue("/Users/" + str(user) + "/TEMP-GUI/BORRAR-UMSAP/umsap-dev.umsap")
        #         self.wIFile.wTc.SetValue("/Users/" + str(user) + "/Dropbox/SOFTWARE-DEVELOPMENT/APPS/UMSAP/LOCAL/DATA/UMSAP-TEST-DATA/PROTPROF/protprof-data-file.txt")
        #     elif mConfig.core.os == 'Windows':
        #         self.wUFile.wTc.SetValue(str(Path('C:/Users/bravo/Desktop/SharedFolders/BORRAR-UMSAP/umsap-dev.umsap')))
        #         self.wIFile.wTc.SetValue(str(Path('C:/Users/bravo/Dropbox/SOFTWARE-DEVELOPMENT/APPS/UMSAP/LOCAL/DATA/UMSAP-TEST-DATA/PROTPROF/protprof-data-file.txt')))
        #     else:
        #         pass
        #     self.wId.wTc.SetValue('Beta Test Dev')
        #     self.wCeroB.wCb.SetValue('Yes')
        #     self.wTransMethod.wCb.SetValue('Log2')
        #     self.wNormMethod.wCb.SetValue('Median')
        #     self.wImputationMethod.wCb.SetValue('Normal Distribution')
        #     self.wColAnalysis.wTc.SetValue('130-135')
        #     self.OnImpMethod('fEvent')
        #     self.wShift.wTc.SetValue('1.8')
        #     self.wWidth.wTc.SetValue('0.3')
        #endregion -----------------------------------------------------> Test
>>>>>>> 875b9bae
    #---
    #endregion -----------------------------------------------> Instance setup

    #region ---------------------------------------------------> Class Methods
    def SetInitialData(self, dataI:Optional[dataMethod.UserData]) -> bool:
        """Set initial data.

            Parameters
            ----------
            dataI: dataMethod.UserData or None
                Data to fill all fields and repeat an analysis.

            Returns
            -------
            True
        """
        #region -------------------------------------------------> Fill Fields
        if dataI is not None:
            self.wUFile.wTc.SetValue(str(dataI.uFile))
            self.wIFile.wTc.SetValue(str(dataI.iFile))
            self.wId.wTc.SetValue(dataI.ID)
            self.wCeroB.wCb.SetValue('Yes' if dataI.cero else 'No')
            self.wTransMethod.wCb.SetValue(dataI.tran)
            self.wNormMethod.wCb.SetValue(dataI.norm)
            self.wImputationMethod.wCb.SetValue(dataI.imp)
            self.wShift.wTc.SetValue(str(dataI.shift))
            self.wWidth.wTc.SetValue(str(dataI.width))
            self.wColAnalysis.wTc.SetValue(" ".join(map(str, dataI.ocResCtrlFlat)))
            #------------------------------>
            self.IFileEnter(dataI.iFile)
            self.OnImpMethod('fEvent')
        else:
            super().SetConfOptions()
        #endregion ----------------------------------------------> Fill Fields

        return True
    #---
    #endregion ------------------------------------------------> Class Methods

    #region ---------------------------------------------------> Run methods
    def CheckInput(self) -> bool:
        """Check user input

            Returns
            -------
            bool
        """
        #region -------------------------------------------------------> Super
        if not super().CheckInput():
            return False
        #endregion ----------------------------------------------------> Super

        #region ----------------------------------------------------> All None
        a = self.wTransMethod.wCb.GetValue()
        b = self.wNormMethod.wCb.GetValue()
        c = self.wImputationMethod.wCb.GetValue()
        #------------------------------>
        if a == b == c == 'None':
            self.rMsgError = (f'{self.cLTransMethod}, {self.cLNormMethod} and '
                f'{self.cLImputation} methods are all set to None. There is '
                f'nothing to be done.')
            return False
        #endregion -------------------------------------------------> All None

        return True
    #---

    def PrepareRun(self) -> bool:
        """Set variable and prepare data for analysis.

            Returns
            -------
            bool
        """
        #region -------------------------------------------------------> Input
        msgStep = self.cLPdPrepare + 'User input, reading'
        wx.CallAfter(self.rDlg.UpdateStG, msgStep)
        #------------------------------> Variables
        impMethod   = self.wImputationMethod.wCb.GetValue()
        colAnalysis = cMethod.Str2ListNumber(
            self.wColAnalysis.wTc.GetValue(), numType='int', sep=' ')
        resCtrlFlat = [x for x in range(0, len(colAnalysis))]
        dI = {
            'iFileN'       : self.cLiFile,
            'ID'           : self.cLId,
            'cero'         : self.cLCeroTreatD,
            'tran'         : self.cLTransMethod,
            'norm'         : self.cLNormMethod,
            'imp'          : self.cLImputation,
            'shift'        : self.cLShift,
            'width'        : self.cLWidth,
            'resCtrl'      : self.cLColAnalysis,
        }
        if impMethod != mConfig.data.lONormDist:
            dI.pop('shift')
            dI.pop('width')
        #------------------------------> Dict with all values
        msgStep = self.cLPdPrepare + 'User input, processing'
        wx.CallAfter(self.rDlg.UpdateStG, msgStep)
        #-------------->
        self.rDO = dataMethod.UserData(
            uFile         = Path(self.wUFile.wTc.GetValue()),
            iFile         = Path(self.wIFile.wTc.GetValue()),
            ID            = self.wId.wTc.GetValue(),
            cero          = mConfig.core.oYesNo[self.wCeroB.wCb.GetValue()],
            norm          = self.wNormMethod.wCb.GetValue(),
            tran          = self.wTransMethod.wCb.GetValue(),
            imp           = impMethod,
            shift         = float(self.wShift.wTc.GetValue()),
            width         = float(self.wWidth.wTc.GetValue()),
            resCtrl       = ', '.join(map(str, colAnalysis)),
            ocColumn      = colAnalysis,                                        # type: ignore
            ocResCtrlFlat = colAnalysis,                                        # type: ignore
            dfColumnR     = resCtrlFlat,
            dfColumnF     = resCtrlFlat,
            dfResCtrlFlat = resCtrlFlat,
            dI            = dI,
        )
        #endregion ----------------------------------------------------> Input

        #region ---------------------------------------------------> Super
        if not super().PrepareRun():
            self.rMsgError = 'Something went wrong when preparing the analysis.'
            return False
        #endregion ------------------------------------------------> Super

        return True
    #---

    def WriteOutput(self) -> bool:
        """Write output.

            Returns
            -------
            bool
        """
        #region --------------------------------------------------> Data Steps
        stepDict = self.SetStepDictDP()
        stepDict['Files'] = {
            mConfig.core.fnInitial.format(self.rDate, '01'): self.dfI,
            mConfig.core.fnFloat.format(self.rDate, '02')  : self.dfF,
            mConfig.core.fnTrans.format(self.rDate, '03')  : self.dfT,
            mConfig.core.fnNorm.format(self.rDate, '04')   : self.dfN,
            mConfig.core.fnImp.format(self.rDate, '05')    : self.dfIm,
        }
        #endregion -----------------------------------------------> Data Steps

        return self.WriteOutputData(stepDict)
    #---
    #endregion ------------------------------------------------> Run methods
#---
#endregion ----------------------------------------------------------> Classes<|MERGE_RESOLUTION|>--- conflicted
+++ resolved
@@ -153,33 +153,6 @@
         }
         self.rCheckUserInput = self.rCheckUserInput | rCheckUserInput
         #endregion -------------------------------------------> checkUserInput
-<<<<<<< HEAD
-=======
-
-        #region --------------------------------------------------------> Test
-        # if mConfig.core.development:
-        #     # pylint: disable=line-too-long
-        #     import getpass                                                      # pylint: disable=import-outside-toplevel
-        #     user = getpass.getuser()
-        #     if mConfig.core.os == "Darwin":
-        #         self.wUFile.wTc.SetValue("/Users/" + str(user) + "/TEMP-GUI/BORRAR-UMSAP/umsap-dev.umsap")
-        #         self.wIFile.wTc.SetValue("/Users/" + str(user) + "/Dropbox/SOFTWARE-DEVELOPMENT/APPS/UMSAP/LOCAL/DATA/UMSAP-TEST-DATA/PROTPROF/protprof-data-file.txt")
-        #     elif mConfig.core.os == 'Windows':
-        #         self.wUFile.wTc.SetValue(str(Path('C:/Users/bravo/Desktop/SharedFolders/BORRAR-UMSAP/umsap-dev.umsap')))
-        #         self.wIFile.wTc.SetValue(str(Path('C:/Users/bravo/Dropbox/SOFTWARE-DEVELOPMENT/APPS/UMSAP/LOCAL/DATA/UMSAP-TEST-DATA/PROTPROF/protprof-data-file.txt')))
-        #     else:
-        #         pass
-        #     self.wId.wTc.SetValue('Beta Test Dev')
-        #     self.wCeroB.wCb.SetValue('Yes')
-        #     self.wTransMethod.wCb.SetValue('Log2')
-        #     self.wNormMethod.wCb.SetValue('Median')
-        #     self.wImputationMethod.wCb.SetValue('Normal Distribution')
-        #     self.wColAnalysis.wTc.SetValue('130-135')
-        #     self.OnImpMethod('fEvent')
-        #     self.wShift.wTc.SetValue('1.8')
-        #     self.wWidth.wTc.SetValue('0.3')
-        #endregion -----------------------------------------------------> Test
->>>>>>> 875b9bae
     #---
     #endregion -----------------------------------------------> Instance setup
 
