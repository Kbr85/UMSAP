--- conflicted
+++ resolved
@@ -311,52 +311,6 @@
         }
         self.rCheckUserInput = self.rCheckUserInput | rCheckUserInput
         #endregion -------------------------------------------> checkUserInput
-<<<<<<< HEAD
-=======
-
-        #region --------------------------------------------------------> Test
-        # if mConfig.core.development:
-        #     # pylint: disable=line-too-long
-        #     import getpass                                                      # pylint: disable=import-outside-toplevel
-        #     user = getpass.getuser()
-        #     if mConfig.core.os == "Darwin":
-        #         self.wUFile.wTc.SetValue("/Users/" + str(user) + "/TEMP-GUI/BORRAR-UMSAP/umsap-dev.umsap")
-        #         self.wIFile.wTc.SetValue("/Users/" + str(user) + "/Dropbox/SOFTWARE-DEVELOPMENT/APPS/UMSAP/LOCAL/DATA/UMSAP-TEST-DATA/TARPROT/tarprot-data-file.txt")
-        #         self.wSeqFile.wTc.SetValue("/Users/" + str(user) + "/Dropbox/SOFTWARE-DEVELOPMENT/APPS/UMSAP/LOCAL/DATA/UMSAP-TEST-DATA/TARPROT/tarprot-seq-both.txt")
-        #         # self.wSeqFile.tc.SetValue("/Users/" + str(user) + "/Dropbox/SOFTWARE-DEVELOPMENT/APPS/UMSAP/LOCAL/DATA/UMSAP-TEST-DATA/TARPROT/tarprot-seq-rec.txt")
-        #     elif mConfig.core.os == 'Windows':
-        #         self.wUFile.wTc.SetValue("C:/Users/" + str(user) + "/Desktop/SharedFolders/BORRAR-UMSAP/umsap-dev.umsap")
-        #         self.wIFile.wTc.SetValue("C:/Users/" + str(user) + "/Dropbox/SOFTWARE-DEVELOPMENT/APPS/UMSAP/LOCAL/DATA/UMSAP-TEST-DATA/TARPROT/tarprot-data-file.txt")
-        #         self.wSeqFile.wTc.SetValue("C:/Users/" + str(user) + "/Dropbox/SOFTWARE-DEVELOPMENT/APPS/UMSAP/LOCAL/DATA/UMSAP-TEST-DATA/TARPROT/tarprot-seq-both.txt")
-        #     else:
-        #         pass
-        #     self.wId.wTc.SetValue('Beta Test Dev')
-        #     self.wCeroB.wCb.SetValue('Yes')
-        #     self.wTransMethod.wCb.SetValue('Log2')
-        #     self.wNormMethod.wCb.SetValue('Median')
-        #     self.wImputationMethod.wCb.SetValue('Normal Distribution')
-        #     self.wMethod.wCb.SetValue('t-Test')
-        #     self.wTargetProt.wTc.SetValue('efeB')
-        #     self.wScoreVal.wTc.SetValue('200')
-        #     self.wCorrectP.wCb.SetValue('Holm - Sidak')
-        #     self.wAAPos.wTc.SetValue('5')
-        #     self.wHist.wTc.SetValue('25')
-        #     self.wAlpha.wTc.SetValue('0.05')
-        #     self.wSeqCol.wTc.SetValue('0')
-        #     self.wDetectedProt.wTc.SetValue('38')
-        #     self.wScore.wTc.SetValue('44')
-        #     self.wTcResults.SetValue('98-105; 109-111; 112 113 114; 115-117 120')
-        #     self.rLbDict = {
-        #         0        : ['Exp1', 'Exp2', 'Exp3'],
-        #         'Control': ['Ctrl'],
-        #     }
-        #     self.OnImpMethod('fEvent')
-        #     self.wShift.wTc.SetValue('1.8')
-        #     self.wWidth.wTc.SetValue('0.3')
-        #     self.OnMethod('fEvent')
-        #     self.wSample.wCb.SetValue('Independent Samples')
-        #endregion -----------------------------------------------------> Test
->>>>>>> 875b9bae
     #---
     #endregion -----------------------------------------------> Instance setup
 
