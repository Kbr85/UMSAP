--- conflicted
+++ resolved
@@ -253,12 +253,6 @@
         self.rCheckUserInput = self.rCheckUserInput | rCheckUserInput
         #endregion -------------------------------------------> checkUserInput
 
-<<<<<<< HEAD
-        #region -------------------------------------------------------> DataI
-        if dataI is not None:
-            self.SetInitialData(dataI)
-        #endregion ----------------------------------------------------> DataI
-=======
         #region --------------------------------------------------------> Test
         if mConfig.core.development:
             # pylint: disable=line-too-long
@@ -297,7 +291,6 @@
             self.wShift.wTc.SetValue('1.8')
             self.wWidth.wTc.SetValue('0.3')
         #endregion -----------------------------------------------------> Test
->>>>>>> f031fb36
     #---
     #endregion -----------------------------------------------> Instance setup
 
