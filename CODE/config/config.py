# ------------------------------------------------------------------------------
# Copyright (C) 2017 Kenny Bravo Rodriguez <www.umsap.nl>
#
# Author: Kenny Bravo Rodriguez (kenny.bravorodriguez@mpi-dortmund.mpg.de)
#
# This program is distributed for free in the hope that it will be useful,
# but WITHOUT ANY WARRANTY; without even the implied warranty of
# MERCHANTABILITY or FITNESS FOR A PARTICULAR PURPOSE.
#
# See the accompanying license for more details.
# ------------------------------------------------------------------------------


"""Configuration parameters of the app"""


#region -------------------------------------------------------------> Imports
import platform
from pathlib import Path
#endregion ----------------------------------------------------------> Imports


#region -----------------------------------------> NON-CONFIGURABLE PARAMETERS
#region --------------------------------------------------> General parameters
development = False # Track state, development (True) or production (False)
#------------------------------> 
<<<<<<< HEAD
version     = '2.2.1 (beta)' # String to write in the output files
=======
version     = '2.2.0' # String to write in the output files
>>>>>>> 09d4c80c
software    = 'UMSAP' # Software short name
softwareF   = 'Utilities for Mass Spectrometry Analysis of Proteins'
dictVersion = { # dict for directly write into output files
    'Version': version,
}
#------------------------------> 
os = platform.system() # Current operating system
cwd = Path(__file__)   # Config file path
#endregion -----------------------------------------------> General parameters


#region ---------------------------------------- Platform Dependent Parameters
# There are some that must be defined in other sections
if os == 'Darwin':
    #------------------------------> Root & Resources Folder
    root = cwd.parent.parent.parent
    res = root / 'Resources'  # Path to the Resources folder
    #------------------------------> Index of the Tool Menu in the MenuBar
    toolsMenuIdx = 2
    #------------------------------> Statusbar split size
    sbPlot2Fields = [-1, 115]
    sbPlot3Fields = [-1, -1, 115] 
    #------------------------------> Key for shortcuts
    copyShortCut = 'Cmd'
    #------------------------------> Delta space between consecutive windows
    deltaWin = 23
    #------------------------------> 
    commOpen = 'open'
elif os == 'Windows':
    #------------------------------> Root & Resources Folder
    if development:
        root = cwd.parent.parent.parent
        res = root / 'Resources'
    else:
        root = cwd.parent.parent
        res = root / 'RESOURCES/'
    #------------------------------> Index of the Tool Menu in the MenuBar
    toolsMenuIdx = 2
    #------------------------------> Statusbar split size
    sbPlot2Fields = [-1, 115]
    sbPlot3Fields = [-1, -1, 115] 
    #------------------------------> Key for shortcuts
    copyShortCut = 'Ctrl'
    #------------------------------> Delta space between consecutive windows
    deltaWin = 20
    #------------------------------> 
    commOpen = 'start'
else:
    #------------------------------> Root & Resources Folder
    root = cwd.parent
    res = root / 'Resources'
    #------------------------------> Index of the Tool Menu in the MenuBar
    toolsMenuIdx = 3
    #------------------------------> Statusbar split size
    sbPlot2Fields = [-1, 115]
    sbPlot3Fields = [-1, -1, 115] 
    #------------------------------> Key for shortcuts
    copyShortCut = 'Ctrl'
    #------------------------------> Delta space between consecutive windows
    deltaWin = 20
    #------------------------------> 
    commOpen = 'xdg-open'
#endregion ------------------------------------- Platform Dependent Parameters


#region -------------------------------------------------------------> Windows
# #------------------------------> Reference to main window
winMain = None
#------------------------------> Number of windows for screen positioning
# Keys: Windows ID - Values: Total number of opened windows, except conf win
winNumber = {}
#------------------------------> Track open umsap files
# Keys: UMSAP File path - Values: Reference to control window
winUMSAP = {}
#endregion ----------------------------------------------------------> Windows


#region ---------------------------------------------------------------> Names
#------------------------------> Default name
nDefName = 'Default name'
#------------------------------> Windows
nwMain          = 'MainW'
nwUMSAPControl  = 'UMSAPControl'
nwCorrAPlot     = 'CorrAPlot'
nwProtProf      = 'ProtProfPlot'
nwLimProt       = 'LimProtPlot'
nwTarProt       = 'TarProtPlot'
nwCheckDataPrep = 'CheckDataPrep'
nwAAPlot        = 'AAPlot'
nwHistPlot      = 'HistPlot'
nwCpRPlot       = 'CpRPlot'
nwCEvolPlot     = 'CEvolPlot'
nwAbout         = 'About UMSAP'
nwPreferences   = 'Preferences'
#------------------------------> Dialogs
ndCheckUpdateResDialog = 'CheckUpdateResDialog'
ndResControlExp        = 'ResControlExp'
ndFilterRemoveAny      = 'Remove Filters'
#------------------------------> Tab for notebook windows
ntStart    = 'StartTab'
ntDataPrep = "DataPrepTab"
ntCorrA    = 'CorrATab'
ntLimProt  = 'LimProtTab'
ntProtProf = 'ProtProfTab'
ntTarProt  = 'TarProtTab'
ntPrefUpdate = 'Updates'
#------------------------------> Individual Panes
npListCtrlSearchPlot    = 'ListCtrlSearchPlot'
npCorrA                 = 'CorrAPane'
npDataPrep              = 'DataPrepPane'
npLimProt               = 'LimProtPane'
npProtProf              = 'ProtProfPane'
npTarProt               = 'TarProtPane'
npResControlExpProtProf = 'ResControlExpPaneProtProf'
npResControlExpLimProt  = 'ResControlExpPaneLimProt'
npResControlExpTarProt  = 'ResControlExpPaneTarProt'
npPrefUpdate            = 'PrefUpdate'
#------------------------------> Modules
nmLimProt  = 'Limited Proteolysis'
nmTarProt  = 'Targeted Proteolysis'
nmProtProf = 'Proteome Profiling'
#------------------------------> Utilities
nuDataPrep = "Data Preparation"
nuCorrA    = 'Correlation Analysis'
nuAA       = 'AA Distribution'
nuHist     = 'Histograms'
nuReadF    = 'Read UMSAP File'
nuCpR      = 'Cleavage per Residues'
nuCEvol    = 'Cleavage Evolution'
#endregion ------------------------------------------------------------> Names


#region --------------------------------------------------------------> Titles
# # #------------------------------> Default names
tdW = "Untitled Window"
tdT = "Tab"
tdP = 'Pane'
#------------------------------> 
t = {
    #------------------------------> Windows
    nwMain : "Analysis Setup",
    #------------------------------> Dialogs
    ndCheckUpdateResDialog: "Check for Updates",
    ndResControlExp       : 'Results - Control Experiments',
    ndFilterRemoveAny     : 'Remove Filters',
    #------------------------------> Tabs
    ntStart   : 'Start',
    ntDataPrep: 'DataPrep',
    ntCorrA   : 'CorrA',
    ntLimProt : 'LimProt',
    ntProtProf: 'ProtProf',
    ntTarProt : 'TarProt',
}
#endregion -----------------------------------------------------------> Titles


#region ----------------------------------------------------------- Extensions
#------------------------------> For wx.Dialogs
elData  = 'txt files (*.txt)|*.txt'
elUMSAP = 'UMSAP files (*.umsap)|*.umsap'
elPDB   = 'PDB files (*.pdb)|*.pdb'
elPDF   = 'PDF files (*.pdf)|*.pdf'
elSeq   = (
    "Text files (*.txt)|*.txt|"
    "Fasta files (*.fasta)|*.fasta"
)

elMatPlotSaveI = (
    "Portable Document File (*.pdf)|*.pdf|"
    "Portable Network Graphic (*.png)|*.png|"
    "Scalable Vector Graphic (*.svg)|*.svg|"
    "Tagged Image File (*.tif)|*.tif"
)
#------------------------------> File extensions. First item is default
esData  = ['.txt']
esPDB   = ['.pdb']
esPDF   = ['.pdf']
esSeq   = ['.txt', '.fasta']
esUMSAP = ['.umsap']
#endregion -------------------------------------------------------- Extensions


#region ------------------------------------------------------> Path and Files
#------------------------------> Relevant paths
pImages = res / 'IMAGES' # Images folder
#------------------------------> Location & names of important files
fImgStart = pImages / 'MAIN-WINDOW/p97-2.png'
fImgIcon  = pImages / 'DIALOGUE/dlg.png'
fImgAbout = pImages / 'ABOUT/p97-2-about.png'
#------------------------------> Manual
fManual = res / 'MANUAL/manual.pdf'
#------------------------------> 
fConfig = Path.home() / '.umsap_config.json'
fConfigDef = res / 'CONFIG/config_def.json'
#------------------------------> Names
fnInitial    = "{}_{}-Initial-Data.txt"
fnFloat      = "{}_{}-Floated-Data.txt"
fnTrans      = "{}_{}-Transformed-Data.txt"
fnNorm       = "{}_{}-Normalized-Data.txt"
fnImp        = "{}_{}-Imputed-Data.txt"
fnTargetProt = "{}_{}-Target-Protein-Data.txt"
fnExclude    = "{}_{}-After-Excluding-Data.txt"
fnScore      = "{}_{}-Score-Filtered-Data.txt"
fnDataSteps  = 'Steps_Data_Files'
fnDataInit   = 'Input_Data_Files'
#endregion ---------------------------------------------------> Path and Files


#region ------------------------------------------------------------------ URL
#------------------------------> www.umsap.nl
urlHome     = 'https://www.umsap.nl'
urlUpdate   = f"{urlHome}/page/release-notes"
urlTutorial = f"{urlHome}/tutorial/2-2-X"
#endregion --------------------------------------------------------------- URL


#region --------------------------------------------------------------> Labels
#------------------------------> Pane Title
lnPaneConf = 'Configuration Options'
lnListPane = 'Data File Content'
#------------------------------> wx.Button
lBtnTypeResCtrl = 'Type Values'
#------------------------------> wx.ListCtrl
lLCtrlColNameI = ['#', 'Name']
#------------------------------> wx.StaticBox
lStProtProfCond = 'Conditions'
lStProtProfRP   = 'Relevant Points'
lStLimProtLane  = 'Lanes'
lStLimProtBand  = 'Bands' 
lStTarProtExp   = 'Experiments'
lStCtrlName     = 'Name'
lStCtrlType     = 'Type'
#------------------------------> wx.Statictext
lStColAnalysis = 'Columns for Analysis'
lStScoreVal    = 'Score Value'
lStScoreCol    = 'Score'
lStResultCtrl  = 'Results - Control experiments'
lStResultCtrlS = 'Results - Control'
lStExcludeRow  = 'Exclude Rows'
lStExcludeProt = 'Exclude Proteins'
lStGeneName    = 'Gene Names'
#------------------------------> wx.ComboBox or wx.CheckBox
lCbCorrectP    = 'P Correction'
lCbSample      = 'Samples'
lCbIntensity   = 'Intensities'
#------------------------------> wx.Dialog
lPdError = 'Fatal Error'
#------------------------------> Filters
lFilFCEvol   = 'FC Evolution'
lFilHypCurve = 'Hyp Curve'
lFilFCLog    = 'Log2FC'
lFilPVal     = 'P Val'
lFilZScore   = 'Z Score'
#endregion -----------------------------------------------------------> Labels


#region ---------------------------------------------------------------> Hints

#endregion ------------------------------------------------------------> Hints


#region ------------------------------------------------------------> Tooltips
#------------------------------> wx.Button
ttBtnHelp = 'Read tutorial at {}.'
#------------------------------> wx.StaticText
ttStScoreVal = f'Set the minimum acceptable Score value.\ne.g. -4'
ttStScoreCol = f'Set the column number containing the {lStScoreVal}.\ne.g. 4'
ttStGenName = f'Set the column number containing the {lStGeneName}.\ne.g. 3'
ttStExcludeProt = (
    "Set the column number containing the data used to exclude proteins."
    "\ne.g. 8 10-12")
ttStExcludeRow = (
    'Set the column numbers containing the data used to Exclude Rows.'
    '\ne.g. 8 10-12')
ttStCorrectP = 'Select the p correction method.'
ttStSample = (f"Specify if samples are independent or paired.\n"
    f"For example, samples are paired when the same Petri dish is "
    f"used for the control and experiment.")
ttStIntensity = ('Specify if intensities are raw intensity values or are '
    'already expressed as a ratio (SILAC, TMT/iTRAQ).')
#------------------------------> wx.ListCtrl
ttLCtrlCopyNoMod = (
    f"Selected rows can be copied ({copyShortCut}+C) but "
    f"the table cannot be modified."
)
ttLCtrlPasteMod = (
    f"New rows can be pasted ({copyShortCut}+V) after the "
    f"last selected element and existing ones cut/deleted "
    f"({copyShortCut}+X) or copied "
    f"({copyShortCut}+C)."    
)
#------------------------------> dtscore
ttSectionRightClick = (
    'The content of the Section can be deleted with a right click.')
#endregion ---------------------------------------------------------> Tooltips


#region -------------------------------------------------------------> Options
oNumType = { 
    'int'  : int,
    'float': float,
}

oYesNo = {
    ''   : '',
    'Yes': True,
    'No' : False,
}
oTransMethod = {
    'Empty': '',
    'None' : 'None',
    'Log2' : 'Log2',
}
oNormMethod = {
    'Empty' : '',
    'None'  : 'None',
    'Median': 'Median',
}
oImputation = {
    'Empty': '',
    'None' : 'None',
    'ND'   : 'Normal Distribution',
}
oCorrMethod = {
    'Empty'   : '',
    'Pearson' : 'Pearson',
    'Kendall' : 'Kendall',
    'Spearman': 'Spearman',
}
oIntensities = {
    'Empty' : '',
    'RawI'  : 'Raw Intensities',
    'RatioI': 'Ratio of Intensities',
}
oSamples = {
    '': '',
    'Independent Samples': 'i',
    'Paired Samples': 'p',
}
oCorrectP = {
    ''                     : '',
    'None'                 : 'None',
    'Bonferroni'           : 'bonferroni',
    'Sidak'                : 'sidak',
    'Holm - Sidak'         : 'holm-sidak',
    'Holm'                 : 'holm',
    'Simes-Hochberg'       : 'simes-hochberg',
    'Hommel'               : 'hommel',
    'Benjamini - Hochberg' : 'fdr_bh',
    'Benjamini - Yekutieli': 'fdr_by',
}
oControlTypeProtProf = {
    'Empty': '',
    'OC'   : 'One Control',
    'OCC'  : 'One Control per Column',
    'OCR'  : 'One Control per Row',
    'Ratio': oIntensities['RatioI'],
}

oFillLoc = ('end', 'start')

oNotification = {
    'errorF' : 'Fatal Error',
    'errorU' : 'Unexpected Error',
    'warning': 'Warning',
    'success': 'Success',
    'question':'Please answer the following question:',
}

oMsgType = ('errorF', 'errorU', 'warning', 'success')

oSelectF = ('openO', 'openM', 'save')
#endregion ----------------------------------------------------------> Options


#region -----------------------------------------------------> DF Column names
dfcolProtprofFirstThree = ['Gene', 'Protein', 'Score']
dfcolProtprofCLevel = ['aveC', 'stdC', 'ave', 'std', 'FC', 'CI', 'FCz']
dfcolDataCheck = [
    'Data', 'N', 'NaN', 'Mean', 'Median', 'SD', 'Kurtosis', 'Skewness']
dfcolLimProtFirstPart = [
    'Sequence', 'Score', 'Nterm', 'Cterm', 'NtermF', 'CtermF', 'Delta']
dfcolLimProtCLevel = ['Ptost']
dfcolTarProtFirstPart = [
    'Sequence', 'Score', 'Nterm', 'Cterm', 'NtermF', 'CtermF']
dfcolTarProtBLevel = ['Int', 'P']
dfcolSeqNC = ['Sequence', 'Nterm', 'Cterm', 'NtermF', 'CtermF']
#endregion --------------------------------------------------> DF Column names


#region -----------------------------------------------------> Important Lists
ltDPKeys = ['dfF', 'dfT', 'dfN', 'dfIm']

lAA1 = [ # AA one letter codes
    'A', 'I', 'L', 'V', 'M', 'F', 'W', 'Y', 'R', 'K', 'D', 'E', 'C', 'Q',
    'H', 'S', 'T', 'N', 'G', 'P'
]

lAAGroups = [ # AA groups
    ['A', 'I', 'L', 'V', 'M'], 
    ['F', 'W', 'Y'], 
    ['R', 'K'], 
    ['D', 'E'],
    ['C', 'Q', 'H', 'S', 'T', 'N'], 
    ['G', 'P']
]

oAA3toAA = { # Three to one AA code translation
    'ALA': 'A', 'ARG': 'R', 'ASN': 'N', 'ASP': 'D', 
    'CYS': 'C', 'GLU': 'E', 'GLN': 'Q', 'GLY': 'G',
    'HIS': 'H', 'ILE': 'I', 'LEU': 'L', 'LYS': 'K', 
    'MET': 'M', 'PHE': 'F', 'PRO': 'P', 'SER': 'S', 
    'THR': 'T', 'TRP': 'W', 'TYR': 'Y', 'VAL': 'V',
}
#endregion --------------------------------------------------> Important Lists


#region ------------------------------------------------------------> Messages
#region -------------------------------------------------------------> Other 
#------------------------------> Unexpected Error
mUnexpectedError = 'An unexpected error was encountered.'
#------------------------------> Sequences related errors
mSeqPeptNotFound = ("The peptide '{}' was not found in the sequence of the {} "
    "protein.")
#------------------------------> Data
mDataExport = 'Export Data failed.'
#------------------------------> Optional Field
mOptField = '\nThis field is optional.'
#endregion ----------------------------------------------------------> Other

#region ------------------------------------------------------------> Values
mOneRNumText = "Only one real number can be accepted here."
mOneRPlusNumText = (
    "Only one number equal or greater than zero can be accepted here.")
mOneZPlusNumText = "Only a non-negative integer can be accepted here."
mOne01NumText = "Only one number between 0 and 1 can be accepted here."
mNZPlusNumText = (
    "Only a list of unique non-negative integers can be accepted here.")
#endregion ---------------------------------------------------------> Values

#region ---------------------------------------------------------------> Files
mFileSelector = 'It was not possible to show the file selecting dialog.'
mFileRead = 'An error occurred when reading file:\n{}'
mFileSelUMSAP = 'Select the UMSAP File'
mReadErrorIO  = "The selected file could not be read.\nSelected file: {}"
mWriteErrorIO = "The selected file could not be written.\nSelected file: {}"
#endregion ------------------------------------------------------------> Files

#region ------------------------------------------------------------> Pandas
mPDGetInitCol = ('It was not possible to extract the selected columns ({}) '
    'from the selected {} file:\n{}')
mPDDataTargetProt = ('Selection of Target Protein failed.\nTarget Protein: {} '
    'Detected Proteins column: {}.')
mPDDataExclude = 'Data Exclusion failed.\nColumns used for data exclusion: {}.'
mPDDataScore = ('Data Filtering by Score value failed.\nColumns used for data '
    'filtering by Score value: {}.')
mPDDataTypeCol = 'The {} contains unexpected data type in columns {}.'
#endregion ---------------------------------------------------------> Pandas
 
#region ----------------------------------------------------> For CheckInput
mColNumbers = ('In addition, each value must be smaller than the total '
    'number of columns in the Data file.')
mColNumber = ('In addition, the value must be smaller than the total '
    'number of columns in the Data file.')
mSection = 'Values in section {} must be unique.'
mAllTextFieldEmpty = 'All text fields are empty. Nothing will be done.'
mRepeatColNum = 'There are repeated column numbers in the text fields.'
mRowsInLCtrl = 'There must be at least {} items in {}.'
mNoDataLeft = ('No data left for analysis after all filters (Score, Target '
    'Protein, etc) were applied.')
mFileBad = "File: '{}'\ncannot be used as {} file."
mOptionBad = "Option '{}' cannot be accepted in {}."
mValueBad = "Value '{}' cannot be accepted in {}.\n"
mOneRealNum = f"{mValueBad}{mOneRNumText}"
mOneRPlusNum = f"{mValueBad}{mOneRPlusNumText}"
mOneZPlusNum = f"{mValueBad}{mOneZPlusNumText}"
mOneZPlusNumCol = f"{mOneZPlusNum} {mColNumber}"
mNZPlusNum = f"{mValueBad}{mNZPlusNumText}"
mNZPlusNumCol = f"{mNZPlusNum} {mColNumbers}"
mOne01Num = f"{mValueBad}{mOne01NumText}"
mResCtrl = (
    f"{mValueBad}Please use the {lBtnTypeResCtrl} button to provide a "
    f"correct input.")
mResCtrlWin = ("Value '{}' cannot be accepted as input.\n"f"{mNZPlusNumText}")
mRepNum = ('The number of replicates in some experiments does not match '
    'the number of replicates in the control.')
mRepNumProtProf = ('To perform a Proteome Profiling analysis using Raw '
    'Intensities and Paired Samples the number of replicates in '
    'experiments and the corresponding control must be the '
    'same.\n\nThe number of replicates in the following '
    'experiments does not match the number of replicates in the '
    'corresponding control.\n{}'
)
mCtrlEmpty = 'None of the Control fields can be empty.'
#endregion -------------------------------------------------> For CheckInput

#region ---------------------------------------------------> dtscore
#------------------------------> 
mCompNYI = "Comparison method is not yet implemented: {}."
mPDFilterByCol  = "Filtering process failed."
mWriteFilesIO = "The selected files could not be written to: {}"
mRangeNumIE = "Invalid range or number: {}"
mNotIterable = "{} must be iterable but the given value ({}) is not."
mpdReplaceVal = ("It was not possible to replace {} values with {}.")
mPDExcludeCol  = "Exclusion process failed."
mNotImplementedFull = ('Option {} is not yet implemented. Valid options for {} '
    'are: {}.')
mMsgTypeIE = (
    f"Options for message mode are: {*oMsgType,}. "
    "Option {} is unknown.")
mwxLCtrNoCopy     = "The elements of this list cannot be copied."
mCopyFailedW     = f"Copy operation failed. Try again."
mwxLCtrNoChange   = "This list cannot be modified."
mPasteFailedW    = f"Paste operation failed. Try again."
mNothingToPasteW = f"Nothing to paste."
mwxLCtrlNColPaste = (
    "The clipboard content cannot be pasted because the number of "
    "columns being pasted is different to the number of columns "
    "in the list."
)
mInvalidValue = "'{}' is an invalid value."
mPDSelCol  = "The specified columns {} were not found in the dataframe."
mTransMethodIE = (
    f"Options for transformation method are: {*oTransMethod,}. "
    "Option {} is unknown.")
mNormMethodIE = (
    f"Options for normalization method are: {*oNormMethod,}. "
    "Option {} is unknown.")
mImputationMethodIE = (
    f"Options for imputation method are: {*oImputation,}. "
    "Option {} is unknown.")
mAlpha = (
    "The significance level (alpha) must be a number between 0 and 1. "
    "The given value ({}) it is not within this range. ")
mPairSamplesDiffRep = (
    'For paired samples the number of replicates in {} and {} must be equal.')
m1IntGET = ('{} must be an integer greater/equal than/to {}.')
mNotImplemented = 'Option {} is not yet implemented.'
mNotSupported = "{} value ({}) is not supported."
mEmpty = 'The field value cannot be empty.'
#endregion ------------------------------------------------> dtscore
#endregion ---------------------------------------------------------> Messages


#region ---------------------------------------------------------> Date & Time
dtFormat = '%Y%m%d-%H%M%S'
#endregion ------------------------------------------------------> Date & Time


#region ---------------------------------------------------------------> Sizes
#------------------------------> Full Windows 
sWinRegular = (990, 775)
#------------------------------> Plot Window
sWinPlot = (560, 560)
sWinModPlot = (1100, 625)
#------------------------------> wx.TextCtrl
sTc = (50, 22)
#------------------------------> wx.ListCtrl
sLCtrlColI = [50, 150]
#endregion ------------------------------------------------------------> Sizes
#endregion --------------------------------------> NON-CONFIGURABLE PARAMETERS


#region ---------------------------------------------> CONFIGURABLE PARAMETERS
conflist = ['general'] # Sections to save/load in the configuration file
confUserFile = True # User configuration file was read
confUserFileException = Exception()
#------------------------------> These must be dictionaries to save/load from
#------------------------------> configuration file
#region ------------------> Fonts. Set from UMSAP.py, requires a wx.App object
font = {
}
#endregion ---------------> Fonts. Set from UMSAP.py, requires a wx.App object


#region -----------------------------------------------------> General options
general = { # General options
    'checkUpdate'  : True, # True Check, False No check
    'DPI'          : 100,  # DPI for plot images
    'MatPlotMargin': 0.025 # Margin for the axes range
}
#endregion --------------------------------------------------> General options


#region --------------------------------------------------------------> Colors
colorFragments = [
    '#ffef96', '#92a8d1', '#b1cbbb', '#eea29a', '#b0aac0',
    '#f4a688', '#d9ecd0', '#b7d7e8', '#fbefcc', '#a2836e', 
]

color = { # Colors for the app
    'Zebra' : '#ffe6e6',
    'RecProt' : 'gray',
    'NatProt' : '#c94c4c',
    nuCorrA : { # Color for plot in Correlation Analysis
        'CMAP' : { # CMAP colors and interval
            'N' : 128,
            'c1': [255, 0, 0],
            'c2': [255, 255, 255],
            'c3': [0, 0, 255],
            'NA': '#90EE90',
        },
    },
    nwProtProf : {
        'Vol'    : ['#ff3333', '#d3d3d3', '#3333ff'],
        'VolSel' : '#6ac653',
        'FCAll'  : '#d3d3d3',
        'FCLines': ['#ff5ce9', '#5047ff', '#ffa859', '#85ff8c', '#78dbff'],
        'CV'     : 'gray',
    },
    nwLimProt : {
        'Spot' : colorFragments,
    },
    nwTarProt : {
        'Spot' : colorFragments,
        'Ctrl' : 'black',
    },
    nwAAPlot : {
        'BarColor': { 
            'R': '#0099ff', 'K': '#0099ff', 'D': '#ff4d4d', 'W': '#FF51FD', 
            'E': '#ff4d4d', 'S': '#70db70', 'T': '#70db70', 'H': '#70db70', 
            'N': '#70db70', 'Q': '#70db70', 'C': '#FFFC00', 'G': '#FFFC00', 
            'P': '#FFFC00', 'A': '#BEBEBE', 'V': '#BEBEBE', 'I': '#BEBEBE', 
            'L': '#BEBEBE', 'M': '#BEBEBE', 'F': '#FF51FD', 'Y': '#FF51FD', 
        },
        'Chi' : {
            1 : 'Green',
            0 : 'Red',
            -1: 'Black',
        },
        'Xaa' : 'GREY',
        'Spot' : colorFragments,
    },
    nwHistPlot : {
        'Spot' : colorFragments,
    },
    nwCpRPlot : {
        'Spot' : colorFragments,
    },
}
#endregion -----------------------------------------------------------> Colors


#region --------------------------------------------------------------> Values
values = {
    nwCheckDataPrep : {
        'Shift' : '1.8',
        'Width' : '0.3',
    }
}
#endregion -----------------------------------------------------------> Values
#endregion ------------------------------------------> CONFIGURABLE PARAMETERS<|MERGE_RESOLUTION|>--- conflicted
+++ resolved
@@ -24,11 +24,7 @@
 #region --------------------------------------------------> General parameters
 development = False # Track state, development (True) or production (False)
 #------------------------------> 
-<<<<<<< HEAD
 version     = '2.2.1 (beta)' # String to write in the output files
-=======
-version     = '2.2.0' # String to write in the output files
->>>>>>> 09d4c80c
 software    = 'UMSAP' # Software short name
 softwareF   = 'Utilities for Mass Spectrometry Analysis of Proteins'
 dictVersion = { # dict for directly write into output files
