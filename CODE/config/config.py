--- conflicted
+++ resolved
@@ -30,505 +30,6 @@
 #endregion ----------------------------------------------------------> Imports
 
 
-<<<<<<< HEAD
-#region -----------------------------------------> NON-CONFIGURABLE PARAMETERS
-#region --------------------------------------------------> General parameters
-development = False # Track state, development (True) or production (False)
-#------------------------------> 
-version     = '2.2.0' # String to write in the output files
-software    = 'UMSAP' # Software short name
-softwareF   = 'Utilities for Mass Spectrometry Analysis of Proteins'
-dictVersion = { # dict for directly write into output files
-    'Version': version,
-}
-#------------------------------> 
-os = platform.system() # Current operating system
-cwd = Path(__file__)   # Config file path
-#endregion -----------------------------------------------> General parameters
-
-
-#region ---------------------------------------- Platform Dependent Parameters
-# There are some that must be defined in other sections
-if os == 'Darwin':
-    #------------------------------> Root & Resources Folder
-    root = cwd.parent.parent.parent
-    res = root / 'Resources'  # Path to the Resources folder
-    #------------------------------> Index of the Tool Menu in the MenuBar
-    toolsMenuIdx = 2
-    #------------------------------> Statusbar split size
-    sbPlot2Fields = [-1, 115]
-    sbPlot3Fields = [-1, -1, 115] 
-    #------------------------------> Key for shortcuts
-    copyShortCut = 'Cmd'
-    #------------------------------> Delta space between consecutive windows
-    deltaWin = 23
-    #------------------------------> 
-    commOpen = 'open'
-elif os == 'Windows':
-    #------------------------------> Root & Resources Folder
-    if development:
-        root = cwd.parent.parent.parent
-        res = root / 'Resources'
-    else:
-        root = cwd.parent.parent
-        res = root / 'RESOURCES/'
-    #------------------------------> Index of the Tool Menu in the MenuBar
-    toolsMenuIdx = 2
-    #------------------------------> Statusbar split size
-    sbPlot2Fields = [-1, 115]
-    sbPlot3Fields = [-1, -1, 115] 
-    #------------------------------> Key for shortcuts
-    copyShortCut = 'Ctrl'
-    #------------------------------> Delta space between consecutive windows
-    deltaWin = 20
-    #------------------------------> 
-    commOpen = 'start'
-else:
-    #------------------------------> Root & Resources Folder
-    root = cwd.parent
-    res = root / 'Resources'
-    #------------------------------> Index of the Tool Menu in the MenuBar
-    toolsMenuIdx = 3
-    #------------------------------> Statusbar split size
-    sbPlot2Fields = [-1, 115]
-    sbPlot3Fields = [-1, -1, 115] 
-    #------------------------------> Key for shortcuts
-    copyShortCut = 'Ctrl'
-    #------------------------------> Delta space between consecutive windows
-    deltaWin = 20
-    #------------------------------> 
-    commOpen = 'xdg-open'
-#endregion ------------------------------------- Platform Dependent Parameters
-
-
-#region -------------------------------------------------------------> Windows
-# #------------------------------> Reference to main window
-winMain = None
-#------------------------------> Number of windows for screen positioning
-# Keys: Windows ID - Values: Total number of opened windows, except conf win
-winNumber = {}
-#------------------------------> Track open umsap files
-# Keys: UMSAP File path - Values: Reference to control window
-winUMSAP = {}
-#endregion ----------------------------------------------------------> Windows
-
-
-#region ---------------------------------------------------------------> Names
-#------------------------------> Default name
-nDefName = 'Default name'
-#------------------------------> Windows
-nwMain          = 'MainW'
-nwUMSAPControl  = 'UMSAPControl'
-nwCorrAPlot     = 'CorrAPlot'
-nwProtProf      = 'ProtProfPlot'
-nwLimProt       = 'LimProtPlot'
-nwTarProt       = 'TarProtPlot'
-nwCheckDataPrep = 'CheckDataPrep'
-nwAAPlot        = 'AAPlot'
-nwHistPlot      = 'HistPlot'
-nwCpRPlot       = 'CpRPlot'
-nwCEvolPlot     = 'CEvolPlot'
-nwAbout         = 'About UMSAP'
-nwPreferences   = 'Preferences'
-#------------------------------> Dialogs
-ndCheckUpdateResDialog = 'CheckUpdateResDialog'
-ndResControlExp        = 'ResControlExp'
-ndFilterRemoveAny      = 'Remove Filters'
-#------------------------------> Tab for notebook windows
-ntStart    = 'StartTab'
-ntDataPrep = "DataPrepTab"
-ntCorrA    = 'CorrATab'
-ntLimProt  = 'LimProtTab'
-ntProtProf = 'ProtProfTab'
-ntTarProt  = 'TarProtTab'
-ntPrefUpdate = 'Updates'
-#------------------------------> Individual Panes
-npListCtrlSearchPlot    = 'ListCtrlSearchPlot'
-npCorrA                 = 'CorrAPane'
-npDataPrep              = 'DataPrepPane'
-npLimProt               = 'LimProtPane'
-npProtProf              = 'ProtProfPane'
-npTarProt               = 'TarProtPane'
-npResControlExpProtProf = 'ResControlExpPaneProtProf'
-npResControlExpLimProt  = 'ResControlExpPaneLimProt'
-npResControlExpTarProt  = 'ResControlExpPaneTarProt'
-npPrefUpdate            = 'PrefUpdate'
-#------------------------------> Modules
-nmLimProt  = 'Limited Proteolysis'
-nmTarProt  = 'Targeted Proteolysis'
-nmProtProf = 'Proteome Profiling'
-#------------------------------> Utilities
-nuDataPrep = "Data Preparation"
-nuCorrA    = 'Correlation Analysis'
-nuAA       = 'AA Distribution'
-nuHist     = 'Histograms'
-nuReadF    = 'Read UMSAP File'
-nuCpR      = 'Cleavage per Residues'
-nuCEvol    = 'Cleavage Evolution'
-#endregion ------------------------------------------------------------> Names
-
-
-#region --------------------------------------------------------------> Titles
-# # #------------------------------> Default names
-tdW = "Untitled Window"
-tdT = "Tab"
-tdP = 'Pane'
-#------------------------------> 
-t = {
-    #------------------------------> Windows
-    nwMain : "Analysis Setup",
-    #------------------------------> Dialogs
-    ndCheckUpdateResDialog: "Check for Updates",
-    ndResControlExp       : 'Results - Control Experiments',
-    ndFilterRemoveAny     : 'Remove Filters',
-    #------------------------------> Tabs
-    ntStart   : 'Start',
-    ntDataPrep: 'DataPrep',
-    ntCorrA   : 'CorrA',
-    ntLimProt : 'LimProt',
-    ntProtProf: 'ProtProf',
-    ntTarProt : 'TarProt',
-}
-#endregion -----------------------------------------------------------> Titles
-
-
-#region ----------------------------------------------------------- Extensions
-#------------------------------> For wx.Dialogs
-elData  = 'txt files (*.txt)|*.txt'
-elUMSAP = 'UMSAP files (*.umsap)|*.umsap'
-elPDB   = 'PDB files (*.pdb)|*.pdb'
-elPDF   = 'PDF files (*.pdf)|*.pdf'
-elSeq   = (
-    "Text files (*.txt)|*.txt|"
-    "Fasta files (*.fasta)|*.fasta"
-)
-
-elMatPlotSaveI = (
-    "Portable Document File (*.pdf)|*.pdf|"
-    "Portable Network Graphic (*.png)|*.png|"
-    "Scalable Vector Graphic (*.svg)|*.svg|"
-    "Tagged Image File (*.tif)|*.tif"
-)
-#------------------------------> File extensions. First item is default
-esData  = ['.txt']
-esPDB   = ['.pdb']
-esPDF   = ['.pdf']
-esSeq   = ['.txt', '.fasta']
-esUMSAP = ['.umsap']
-#endregion -------------------------------------------------------- Extensions
-
-
-#region ------------------------------------------------------> Path and Files
-#------------------------------> Relevant paths
-pImages = res / 'IMAGES' # Images folder
-#------------------------------> Location & names of important files
-fImgStart = pImages / 'MAIN-WINDOW/p97-2.png'
-fImgIcon  = pImages / 'DIALOGUE/dlg.png'
-fImgAbout = pImages / 'ABOUT/p97-2-about.png'
-#------------------------------> Manual
-fManual = res / 'MANUAL/manual.pdf'
-#------------------------------> 
-fConfig = Path.home() / '.umsap_config.json'
-fConfigDef = res / 'CONFIG/config_def.json'
-#------------------------------> Names
-fnInitial    = "{}_{}-Initial-Data.txt"
-fnFloat      = "{}_{}-Floated-Data.txt"
-fnTrans      = "{}_{}-Transformed-Data.txt"
-fnNorm       = "{}_{}-Normalized-Data.txt"
-fnImp        = "{}_{}-Imputed-Data.txt"
-fnTargetProt = "{}_{}-Target-Protein-Data.txt"
-fnExclude    = "{}_{}-After-Excluding-Data.txt"
-fnScore      = "{}_{}-Score-Filtered-Data.txt"
-fnDataSteps  = 'Steps_Data_Files'
-fnDataInit   = 'Input_Data_Files'
-#endregion ---------------------------------------------------> Path and Files
-
-
-#region ------------------------------------------------------------------ URL
-#------------------------------> www.umsap.nl
-urlHome     = 'https://www.umsap.nl'
-urlUpdate   = f"{urlHome}/page/release-notes"
-urlTutorial = f"{urlHome}/tutorial/2-2-X"
-#endregion --------------------------------------------------------------- URL
-
-
-#region --------------------------------------------------------------> Labels
-#------------------------------> Pane Title
-lnPaneConf = 'Configuration Options'
-lnListPane = 'Data File Content'
-#------------------------------> wx.Button
-lBtnTypeResCtrl = 'Type Values'
-#------------------------------> wx.ListCtrl
-lLCtrlColNameI = ['#', 'Name']
-#------------------------------> wx.StaticBox
-lStProtProfCond = 'Conditions'
-lStProtProfRP   = 'Relevant Points'
-lStLimProtLane  = 'Lanes'
-lStLimProtBand  = 'Bands' 
-lStTarProtExp   = 'Experiments'
-lStCtrlName     = 'Name'
-lStCtrlType     = 'Type'
-#------------------------------> wx.Statictext
-lStColAnalysis = 'Columns for Analysis'
-lStScoreVal    = 'Score Value'
-lStScoreCol    = 'Score'
-lStResultCtrl  = 'Results - Control experiments'
-lStResultCtrlS = 'Results - Control'
-lStExcludeRow  = 'Exclude Rows'
-lStExcludeProt = 'Exclude Proteins'
-lStGeneName    = 'Gene Names'
-#------------------------------> wx.ComboBox or wx.CheckBox
-lCbCorrectP    = 'P Correction'
-lCbSample      = 'Samples'
-lCbIntensity   = 'Intensities'
-#------------------------------> wx.Dialog
-lPdError = 'Fatal Error'
-#------------------------------> Filters
-lFilFCEvol   = 'FC Evolution'
-lFilHypCurve = 'Hyp Curve'
-lFilFCLog    = 'Log2FC'
-lFilPVal     = 'P Val'
-lFilZScore   = 'Z Score'
-#endregion -----------------------------------------------------------> Labels
-
-
-#region ---------------------------------------------------------------> Hints
-
-#endregion ------------------------------------------------------------> Hints
-
-
-#region ------------------------------------------------------------> Tooltips
-#------------------------------> wx.Button
-ttBtnHelp = 'Read tutorial at {}.'
-#------------------------------> wx.StaticText
-ttStScoreVal = f'Set the minimum acceptable Score value.\ne.g. -4'
-ttStScoreCol = f'Set the column number containing the {lStScoreVal}.\ne.g. 4'
-ttStGenName = f'Set the column number containing the {lStGeneName}.\ne.g. 3'
-ttStExcludeProt = (
-    "Set the column number containing the data used to exclude proteins."
-    "\ne.g. 8 10-12")
-ttStExcludeRow = (
-    'Set the column numbers containing the data used to Exclude Rows.'
-    '\ne.g. 8 10-12')
-ttStCorrectP = 'Select the p correction method.'
-ttStSample = (f"Specify if samples are independent or paired.\n"
-    f"For example, samples are paired when the same Petri dish is "
-    f"used for the control and experiment.")
-ttStIntensity = ('Specify if intensities are raw intensity values or are '
-    'already expressed as a ratio (SILAC, TMT/iTRAQ).')
-#------------------------------> wx.ListCtrl
-ttLCtrlCopyNoMod = (
-    f"Selected rows can be copied ({copyShortCut}+C) but "
-    f"the table cannot be modified."
-)
-ttLCtrlPasteMod = (
-    f"New rows can be pasted ({copyShortCut}+V) after the "
-    f"last selected element and existing ones cut/deleted "
-    f"({copyShortCut}+X) or copied "
-    f"({copyShortCut}+C)."    
-)
-#------------------------------> dtscore
-ttSectionRightClick = (
-    'The content of the Section can be deleted with a right click.')
-#endregion ---------------------------------------------------------> Tooltips
-
-
-#region -------------------------------------------------------------> Options
-oNumType = { 
-    'int'  : int,
-    'float': float,
-}
-
-oYesNo = {
-    ''   : '',
-    'Yes': True,
-    'No' : False,
-}
-oTransMethod = {
-    'Empty': '',
-    'None' : 'None',
-    'Log2' : 'Log2',
-}
-oNormMethod = {
-    'Empty' : '',
-    'None'  : 'None',
-    'Median': 'Median',
-}
-oImputation = {
-    'Empty': '',
-    'None' : 'None',
-    'ND'   : 'Normal Distribution',
-}
-oCorrMethod = {
-    'Empty'   : '',
-    'Pearson' : 'Pearson',
-    'Kendall' : 'Kendall',
-    'Spearman': 'Spearman',
-}
-oIntensities = {
-    'Empty' : '',
-    'RawI'  : 'Raw Intensities',
-    'RatioI': 'Ratio of Intensities',
-}
-oSamples = {
-    '': '',
-    'Independent Samples': 'i',
-    'Paired Samples': 'p',
-}
-oCorrectP = {
-    ''                     : '',
-    'None'                 : 'None',
-    'Bonferroni'           : 'bonferroni',
-    'Sidak'                : 'sidak',
-    'Holm - Sidak'         : 'holm-sidak',
-    'Holm'                 : 'holm',
-    'Simes-Hochberg'       : 'simes-hochberg',
-    'Hommel'               : 'hommel',
-    'Benjamini - Hochberg' : 'fdr_bh',
-    'Benjamini - Yekutieli': 'fdr_by',
-}
-oControlTypeProtProf = {
-    'Empty': '',
-    'OC'   : 'One Control',
-    'OCC'  : 'One Control per Column',
-    'OCR'  : 'One Control per Row',
-    'Ratio': oIntensities['RatioI'],
-}
-
-oFillLoc = ('end', 'start')
-
-oNotification = {
-    'errorF' : 'Fatal Error',
-    'errorU' : 'Unexpected Error',
-    'warning': 'Warning',
-    'success': 'Success',
-    'question':'Please answer the following question:',
-}
-
-oMsgType = ('errorF', 'errorU', 'warning', 'success')
-
-oSelectF = ('openO', 'openM', 'save')
-#endregion ----------------------------------------------------------> Options
-
-
-#region -----------------------------------------------------> DF Column names
-dfcolProtprofFirstThree = ['Gene', 'Protein', 'Score']
-dfcolProtprofCLevel = ['aveC', 'stdC', 'ave', 'std', 'FC', 'CI', 'FCz']
-dfcolDataCheck = [
-    'Data', 'N', 'NaN', 'Mean', 'Median', 'SD', 'Kurtosis', 'Skewness']
-dfcolLimProtFirstPart = [
-    'Sequence', 'Score', 'Nterm', 'Cterm', 'NtermF', 'CtermF', 'Delta']
-dfcolLimProtCLevel = ['Ptost']
-dfcolTarProtFirstPart = [
-    'Sequence', 'Score', 'Nterm', 'Cterm', 'NtermF', 'CtermF']
-dfcolTarProtBLevel = ['Int', 'P']
-dfcolSeqNC = ['Sequence', 'Nterm', 'Cterm', 'NtermF', 'CtermF']
-#endregion --------------------------------------------------> DF Column names
-
-
-#region -----------------------------------------------------> Important Lists
-ltDPKeys = ['dfF', 'dfT', 'dfN', 'dfIm']
-
-lAA1 = [ # AA one letter codes
-    'A', 'I', 'L', 'V', 'M', 'F', 'W', 'Y', 'R', 'K', 'D', 'E', 'C', 'Q',
-    'H', 'S', 'T', 'N', 'G', 'P'
-]
-
-lAAGroups = [ # AA groups
-    ['A', 'I', 'L', 'V', 'M'], 
-    ['F', 'W', 'Y'], 
-    ['R', 'K'], 
-    ['D', 'E'],
-    ['C', 'Q', 'H', 'S', 'T', 'N'], 
-    ['G', 'P']
-]
-
-oAA3toAA = { # Three to one AA code translation
-    'ALA': 'A', 'ARG': 'R', 'ASN': 'N', 'ASP': 'D', 
-    'CYS': 'C', 'GLU': 'E', 'GLN': 'Q', 'GLY': 'G',
-    'HIS': 'H', 'ILE': 'I', 'LEU': 'L', 'LYS': 'K', 
-    'MET': 'M', 'PHE': 'F', 'PRO': 'P', 'SER': 'S', 
-    'THR': 'T', 'TRP': 'W', 'TYR': 'Y', 'VAL': 'V',
-}
-#endregion --------------------------------------------------> Important Lists
-
-
-#region ------------------------------------------------------------> Messages
-#region -------------------------------------------------------------> Other 
-#------------------------------> Unexpected Error
-mUnexpectedError = 'An unexpected error was encountered.'
-#------------------------------> Sequences related errors
-mSeqPeptNotFound = ("The peptide '{}' was not found in the sequence of the {} "
-    "protein.")
-#------------------------------> Data
-mDataExport = 'Export Data failed.'
-#------------------------------> Optional Field
-mOptField = '\nThis field is optional.'
-#endregion ----------------------------------------------------------> Other
-
-#region ------------------------------------------------------------> Values
-mOneRNumText = "Only one real number can be accepted here."
-mOneRPlusNumText = (
-    "Only one number equal or greater than zero can be accepted here.")
-mOneZPlusNumText = "Only a non-negative integer can be accepted here."
-mOne01NumText = "Only one number between 0 and 1 can be accepted here."
-mNZPlusNumText = (
-    "Only a list of unique non-negative integers can be accepted here.")
-#endregion ---------------------------------------------------------> Values
-
-#region ---------------------------------------------------------------> Files
-mFileSelector = 'It was not possible to show the file selecting dialog.'
-mFileRead = 'An error occurred when reading file:\n{}'
-mFileSelUMSAP = 'Select the UMSAP File'
-mReadErrorIO  = "The selected file could not be read.\nSelected file: {}"
-mWriteErrorIO = "The selected file could not be written.\nSelected file: {}"
-#endregion ------------------------------------------------------------> Files
-
-#region ------------------------------------------------------------> Pandas
-mPDGetInitCol = ('It was not possible to extract the selected columns ({}) '
-    'from the selected {} file:\n{}')
-mPDDataTargetProt = ('Selection of Target Protein failed.\nTarget Protein: {} '
-    'Detected Proteins column: {}.')
-mPDDataExclude = 'Data Exclusion failed.\nColumns used for data exclusion: {}.'
-mPDDataScore = ('Data Filtering by Score value failed.\nColumns used for data '
-    'filtering by Score value: {}.')
-mPDDataTypeCol = 'The {} contains unexpected data type in columns {}.'
-#endregion ---------------------------------------------------------> Pandas
- 
-#region ----------------------------------------------------> For CheckInput
-mColNumbers = ('In addition, each value must be smaller than the total '
-    'number of columns in the Data file.')
-mColNumber = ('In addition, the value must be smaller than the total '
-    'number of columns in the Data file.')
-mSection = 'Values in section {} must be unique.'
-mAllTextFieldEmpty = 'All text fields are empty. Nothing will be done.'
-mRepeatColNum = 'There are repeated column numbers in the text fields.'
-mRowsInLCtrl = 'There must be at least {} items in {}.'
-mNoDataLeft = ('No data left for analysis after all filters (Score, Target '
-    'Protein, etc) were applied.')
-mFileBad = "File: '{}'\ncannot be used as {} file."
-mOptionBad = "Option '{}' cannot be accepted in {}."
-mValueBad = "Value '{}' cannot be accepted in {}.\n"
-mOneRealNum = f"{mValueBad}{mOneRNumText}"
-mOneRPlusNum = f"{mValueBad}{mOneRPlusNumText}"
-mOneZPlusNum = f"{mValueBad}{mOneZPlusNumText}"
-mOneZPlusNumCol = f"{mOneZPlusNum} {mColNumber}"
-mNZPlusNum = f"{mValueBad}{mNZPlusNumText}"
-mNZPlusNumCol = f"{mNZPlusNum} {mColNumbers}"
-mOne01Num = f"{mValueBad}{mOne01NumText}"
-mResCtrl = (
-    f"{mValueBad}Please use the {lBtnTypeResCtrl} button to provide a "
-    f"correct input.")
-mResCtrlWin = ("Value '{}' cannot be accepted as input.\n"f"{mNZPlusNumText}")
-mRepNum = ('The number of replicates in some experiments does not match '
-    'the number of replicates in the control.')
-mRepNumProtProf = ('To perform a Proteome Profiling analysis using Raw '
-    'Intensities and Paired Samples the number of replicates in '
-    'experiments and the corresponding control must be the '
-    'same.\n\nThe number of replicates in the following '
-    'experiments does not match the number of replicates in the '
-    'corresponding control.\n{}'
-=======
 #region -------------------------------------------------------> Configuration
 @dataclass
 class Configuration():
@@ -617,6 +118,5 @@
     protConfig.Configuration(),
     resConfig.Configuration(),
     tarpConfig.Configuration(),
->>>>>>> b153e02f
 )
 #endregion ----------------------------------------------------> Configuration