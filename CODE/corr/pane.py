# ------------------------------------------------------------------------------
# Copyright (C) 2017 Kenny Bravo Rodriguez <www.umsap.nl>
#
# Author: Kenny Bravo Rodriguez (kenny.bravorodriguez@mpi-dortmund.mpg.de)
#
# This program is distributed for free in the hope that it will be useful,
# but WITHOUT ANY WARRANTY; without even the implied warranty of
# MERCHANTABILITY or FITNESS FOR A PARTICULAR PURPOSE.
#
# See the accompanying license for more details.
# ------------------------------------------------------------------------------


"""Pane for the corr module of the app"""


#region -------------------------------------------------------------> Imports
from pathlib import Path
from typing  import Optional

import wx

from config.config import config as mConfig
from core import method    as cMethod
from core import pane      as cPane
from core import widget    as cWidget
from core import validator as cValidator
from corr import method    as corrMethod
#endregion ----------------------------------------------------------> Imports


#region -------------------------------------------------------------> Classes
class CorrA(cPane.BaseConfPanel):
    """Creates the configuration tab for Correlation Analysis.

        Parameters
        ----------
        parent: wx.Window
            Parent of the widgets.

        Notes
        -----
        Running the analysis results in the creation of:
        - Parent Folder/
            - Input_Data_Files/
            - Steps_Data_Files/20210324-165609-Correlation-Analysis/
            - output-file.umsap

        The Input_Data_Files folder contains the original data files. These are
        needed for data visualization, running analysis again with different
        parameters, etc.
        The Steps_Data_Files/Date-Section folder contains regular csv files with
        the step by step data.

        The Correlation Analysis section in output-file.umsap contains the
        information about the calculations, e.g

        {
            'Correlation-Analysis : {
                '20210324-165609 - bla': {
                    'V' : config.dictVersion,
                    'I' : Dict with User Input as given. Keys are label like in the Tab GUI,
                    'CI': Dict with Processed User Input. Keys are attributes of UserData,
                    'DP': {
                        'dfF' : Name of file with initial data as float
                        'dfMP': Name of file with minimum valid replicate filter
                        'dfT' : Name of file with transformed data.
                        'dfN' : Name of file with normalized data.
                        'dfIm': Name of file with imputed data.
                    }
                    'R' : Name of result file
                }
            }
        }

        The data frame has the following structure
                      Intensity 01  Intensity 02  Intensity 03  Intensity 04  Intensity 05
        Intensity 01      1.000000      0.771523      0.162302      0.135884      0.565985
        Intensity 02      0.771523      1.000000      0.190120      0.110859      0.588783
        Intensity 03      0.162302      0.190120      1.000000      0.775442     -0.010327
        Intensity 04      0.135884      0.110859      0.775442      1.000000      0.010221
        Intensity 05      0.565985      0.588783     -0.010327      0.010221      1.000000

        The index and column names are the name of the selected columns in the
        Data File.
    """
    #region -----------------------------------------------------> Class Setup
    #------------------------------> Label
    cLCorrMethod  = 'Correlation Method'
    cLColAnalysis = mConfig.core.lStColAnalysis
    cLNumName     = mConfig.core.lLCtrlColNameI
    cSNumName     = mConfig.core.sLCtrlColI
    cLPdRunText   = 'Calculating Correlation Coefficients'
    #------------------------------> Needed by BaseConfPanel
    cName           = mConfig.corr.nPane
    cURL            = f'{mConfig.core.urlTutorial}/correlation-analysis'
    cSection        = mConfig.corr.tUtil
    cTitlePD        = 'Calculating Correlation Coefficients'
    cGaugePD        = 20
    cTTHelp         = mConfig.core.ttBtnHelp.format(cURL)
    rMainData       = '{}_{}-CorrelationCoefficients-Data.txt'
    rAnalysisMethod = corrMethod.CorrA
    #endregion --------------------------------------------------> Class Setup

    #region --------------------------------------------------> Instance setup
    def __init__(self, parent:wx.Window) -> None:
        """"""
        #region -----------------------------------------------> Initial setup
        super().__init__(parent, label=mConfig.core.lStResCtrlGroup)
        #endregion --------------------------------------------> Initial setup

        #region -----------------------------------------------------> Widgets
        self.wCorrMethod = cWidget.StaticTextComboBox(self.wSbValue,
            label     = self.cLCorrMethod,
            tooltip   = f'Select the {self.cLCorrMethod}.',
            choices   = mConfig.corr.oCorrMethod,
            validator = cValidator.IsNotEmpty(),
        )
        #endregion --------------------------------------------------> Widgets

        #region ------------------------------------------------------> Sizers
        #------------------------------> Values
        self.sSbValueWid.Add(
            1, 1,
            pos    = (0,0),
            flag   = wx.EXPAND|wx.ALL,
            border = 5
        )
        self.sSbValueWid.Add(
            self.wCorrMethod.wSt,
            pos    = (0,1),
            flag   = wx.ALL|wx.ALIGN_CENTER_VERTICAL,
            border = 5,
        )
        self.sSbValueWid.Add(
            self.wCorrMethod.wCb,
            pos    = (0,2),
            flag   = wx.ALL|wx.ALIGN_CENTER_VERTICAL,
            border = 5,
        )
        self.sSbValueWid.Add(
            1, 1,
            pos    = (0,3),
            flag   = wx.EXPAND|wx.ALL,
            border = 5
        )
        self.sSbValueWid.AddGrowableCol(0, 1)
        self.sSbValueWid.AddGrowableCol(3, 1)
        #------------------------------> Columns
        self.sSbColumnWid.Add(
            self.sRes,
            pos    = (0,0),
            flag   = wx.ALL|wx.ALIGN_CENTER_VERTICAL|wx.EXPAND,
            border = 0,
            span   = (0,6),
        )
        self.sSbColumnWid.AddGrowableCol(1,1)
        #------------------------------> Main Sizer
        self.SetSizer(self.sSizer)
        self.sSizer.Fit(self)
        self.SetupScrolling()
        #endregion ---------------------------------------------------> Sizers

        #region --------------------------------------------------------> Bind

        #endregion -----------------------------------------------------> Bind

        #region ----------------------------------------------> checkUserInput
        rCheckUserInput = {
            self.cLCorrMethod : [self.wCorrMethod.wCb, mConfig.core.mOptionBad, False],
            self.cLResControl : [self.wTcResults,      mConfig.core.mResCtrl,   False],
        }
        self.rCheckUserInput = self.rCheckUserInput | rCheckUserInput
        #endregion -------------------------------------------> checkUserInput
    #---
    #endregion -----------------------------------------------> Instance setup

    #region ---------------------------------------------------> Event Methods

    #endregion ------------------------------------------------> Event Methods

    #region ---------------------------------------------------> Class Methods
    def SetInitialData(self, dataI:Optional[corrMethod.UserData]) -> bool:
        """Set initial data.

            Parameters
            ----------
            dataI: corrMethod.UserData or None
                Data class representation of the already run analysis.

            Returns
            -------
            bool
        """
        #region --------------------------------------------------------> Add
        if dataI is not None:
            self.wUFile.wTc.SetValue(str(dataI.uFile))
            self.wIFile.wTc.SetValue(str(dataI.iFile))
            self.wId.wTc.SetValue(dataI.ID)
            self.wCeroB.wCb.SetValue('Yes' if dataI.cero else 'No')
            self.wTransMethod.wCb.SetValue(dataI.tran)
            self.wNormMethod.wCb.SetValue(dataI.norm)
            self.wImputationMethod.wCb.SetValue(dataI.imp)
            self.wCorrMethod.wCb.SetValue(dataI.corr)
            self.wShift.wTc.SetValue(str(dataI.shift))
            self.wWidth.wTc.SetValue(str(dataI.width))
            self.wTcResults.SetValue(dataI.resCtrl)
            self.rLbDict = {
                0            : dataI.labelA,
                'MinRep'     : dataI.minRep,
                'Control'    : [''],
                'ControlType': '',
            }
            #------------------------------>
            self.OnImpMethod('fEvent')
        else:
            super().SetConfOptions()
            #------------------------------>
            self.wCorrMethod.wCb.SetValue(mConfig.corr.corrMethod)
        #endregion -----------------------------------------------------> Add

<<<<<<< HEAD
=======
        #region --------------------------------------------------------> Test
        if mConfig.core.development and dataI is None:
            import getpass                                                      # pylint: disable=import-outside-toplevel
            user = getpass.getuser()
            if mConfig.core.os == "Darwin":
                self.wUFile.wTc.SetValue("/Users/" + str(user) + "/TEMP-GUI/BORRAR-UMSAP/umsap-dev.umsap")
                fDataTemp = "/Users/" + str(user) + "/Dropbox/SOFTWARE-DEVELOPMENT/APPS/UMSAP/LOCAL/DATA/UMSAP-TEST-DATA/TARPROT/tarprot-data-file.txt"
                self.wIFile.wTc.SetValue(fDataTemp)
                self.IFileEnter(fDataTemp)
            elif mConfig.core.os == 'Windows':
                self.wUFile.wTc.SetValue(str(Path('C:/Users/bravo/Desktop/SharedFolders/BORRAR-UMSAP/umsap-dev.umsap')))
                self.wIFile.wTc.SetValue(str(Path(f'C:/Users/{user}/Dropbox/SOFTWARE-DEVELOPMENT/APPS/UMSAP/LOCAL/DATA/UMSAP-TEST-DATA/TARPROT/tarprot-data-file.txt')))
            self.wId.wTc.SetValue("Beta Version Dev")
            self.wCeroB.wCb.SetValue("Yes")
            self.wTransMethod.wCb.SetValue("Log2")
            self.wNormMethod.wCb.SetValue("Median")
            self.wImputationMethod.wCb.SetValue("Normal Distribution")
            self.OnImpMethod('fEvent')
            self.wShift.wTc.SetValue('1.8')
            self.wWidth.wTc.SetValue('0.3')
            self.wCorrMethod.wCb.SetValue("Pearson")
            self.wTcResults.SetValue('98 99 100 101 102; 103 104 105 106 107; 108 109 110 111 112')
            self.rLbDict = {
                0             : ['Group - 1', 'Group - 2', 'Group - 3'],
                'Control'     : [''],
                'ControlType' : '',
                'MinRep'      : '3; 3; 3',
            }
        #endregion -----------------------------------------------------> Test

>>>>>>> 852d11ad
        return True
    #---
    #endregion ------------------------------------------------> Class Methods

    #region ---------------------------------------------------> Run Analysis
    def CheckInput(self) -> bool:
        """Check user input.

            Returns
            -------
            bool
        """
        #region -------------------------------------------------------> Super
        if not super().CheckInput():
            return False
        #endregion ----------------------------------------------------> Super

        return True
    #---

    def PrepareRun(self) -> bool:
        """Set variable and prepare data for analysis.

            Returns
            -------
            bool
        """
        #region -------------------------------------------------------> Input
        msgStep = self.cLPdPrepare + 'User input, reading'
        wx.CallAfter(self.rDlg.UpdateStG, msgStep)
        #------------------------------> Read
        minRepList    = cMethod.ResControl2ListNumber(self.rLbDict['MinRep'])
        resCtrl       = cMethod.ResControl2ListNumber(self.wTcResults.GetValue())
        resCtrlFlat   = cMethod.ResControl2Flat(resCtrl)
        resCtrlDF     = cMethod.ResControl2DF(resCtrl, 0)
        resCtrlDFFlat = cMethod.ResControl2Flat(resCtrlDF)
        impMethod = self.wImputationMethod.wCb.GetValue()
        dI = {
            'iFileN'       : self.cLiFile,
            'ID'           : self.cLId,
            'cero'         : self.cLCeroTreatD,
            'tran'         : self.cLTransMethod,
            'norm'         : self.cLNormMethod,
            'imp'          : self.cLImputation,
            'shift'        : self.cLShift,
            'width'        : self.cLWidth,
            'corr'         : self.cLCorrMethod,
            'resCtrl'      : mConfig.core.lStResCtrlGroup,
            'minRep'       : mConfig.core.lStValRep,
        }
        if impMethod != mConfig.data.lONormDist:
            dI.pop('shift')
            dI.pop('width')
        #------------------------------>
        msgStep = self.cLPdPrepare + 'User input, processing'
        wx.CallAfter(self.rDlg.UpdateStG, msgStep)
        #------------------------------> Create DataClass Instance
        self.rDO = corrMethod.UserData(
            uFile         = Path(self.wUFile.wTc.GetValue()),
            iFile         = Path(self.wIFile.wTc.GetValue()),
            ID            = self.wId.wTc.GetValue(),
            cero          = mConfig.core.oYesNo[self.wCeroB.wCb.GetValue()],
            tran          = self.wTransMethod.wCb.GetValue(),
            norm          = self.wNormMethod.wCb.GetValue(),
            imp           = impMethod,
            shift         = float(self.wShift.wTc.GetValue()),
            width         = float(self.wWidth.wTc.GetValue()),
            corr          = self.wCorrMethod.wCb.GetValue(),
            labelA        = self.rLbDict[0],
            minRep        = self.rLbDict['MinRep'],
            minRepList    = minRepList,
            resCtrl       = self.wTcResults.GetValue(),
            ocResCtrl     = resCtrl,
            ocResCtrlFlat = resCtrlFlat,
            ocColumn      = resCtrlFlat,
            dfColumnR     = resCtrlDFFlat,
            dfColumnF     = resCtrlDFFlat,
            dfResCtrl     = resCtrlDF,
            dfResCtrlFlat = resCtrlDFFlat,
            dI            = dI,
        )
        #endregion ----------------------------------------------------> Input

        #region -------------------------------------------------------> Super
        if not super().PrepareRun():
            self.rMsgError = 'Something went wrong when preparing the analysis.'
            return False
        #endregion ----------------------------------------------------> Super

        return True
    #---

    def WriteOutput(self) -> bool:
        """Write output.

            Returns
            -------
            bool
        """
        #region --------------------------------------------------> Data Steps
        stepDict = self.SetStepDictDP()
        stepDict['Files'] = {
            mConfig.core.fnInitial.format(self.rDate, '01') : self.dfI,
            mConfig.core.fnFloat.format(self.rDate,   '02') : self.dfF,
            mConfig.core.fnMinRep.format(self.rDate,  '03') : self.dfMR,
            mConfig.core.fnTrans.format(self.rDate,   '04') : self.dfT,
            mConfig.core.fnNorm.format(self.rDate,    '05') : self.dfN,
            mConfig.core.fnImp.format(self.rDate,     '06') : self.dfIm,
            self.rMainData.format(self.rDate,         '07') : self.dfR,
        }
        stepDict['R'] = self.rMainData.format(self.rDate, '07')
        #endregion -----------------------------------------------> Data Steps

        return self.WriteOutputData(stepDict)
    #---
    #endregion ------------------------------------------------> Run Analysis
#---
#endregion ----------------------------------------------------------> Classes<|MERGE_RESOLUTION|>--- conflicted
+++ resolved
@@ -219,39 +219,6 @@
             self.wCorrMethod.wCb.SetValue(mConfig.corr.corrMethod)
         #endregion -----------------------------------------------------> Add
 
-<<<<<<< HEAD
-=======
-        #region --------------------------------------------------------> Test
-        if mConfig.core.development and dataI is None:
-            import getpass                                                      # pylint: disable=import-outside-toplevel
-            user = getpass.getuser()
-            if mConfig.core.os == "Darwin":
-                self.wUFile.wTc.SetValue("/Users/" + str(user) + "/TEMP-GUI/BORRAR-UMSAP/umsap-dev.umsap")
-                fDataTemp = "/Users/" + str(user) + "/Dropbox/SOFTWARE-DEVELOPMENT/APPS/UMSAP/LOCAL/DATA/UMSAP-TEST-DATA/TARPROT/tarprot-data-file.txt"
-                self.wIFile.wTc.SetValue(fDataTemp)
-                self.IFileEnter(fDataTemp)
-            elif mConfig.core.os == 'Windows':
-                self.wUFile.wTc.SetValue(str(Path('C:/Users/bravo/Desktop/SharedFolders/BORRAR-UMSAP/umsap-dev.umsap')))
-                self.wIFile.wTc.SetValue(str(Path(f'C:/Users/{user}/Dropbox/SOFTWARE-DEVELOPMENT/APPS/UMSAP/LOCAL/DATA/UMSAP-TEST-DATA/TARPROT/tarprot-data-file.txt')))
-            self.wId.wTc.SetValue("Beta Version Dev")
-            self.wCeroB.wCb.SetValue("Yes")
-            self.wTransMethod.wCb.SetValue("Log2")
-            self.wNormMethod.wCb.SetValue("Median")
-            self.wImputationMethod.wCb.SetValue("Normal Distribution")
-            self.OnImpMethod('fEvent')
-            self.wShift.wTc.SetValue('1.8')
-            self.wWidth.wTc.SetValue('0.3')
-            self.wCorrMethod.wCb.SetValue("Pearson")
-            self.wTcResults.SetValue('98 99 100 101 102; 103 104 105 106 107; 108 109 110 111 112')
-            self.rLbDict = {
-                0             : ['Group - 1', 'Group - 2', 'Group - 3'],
-                'Control'     : [''],
-                'ControlType' : '',
-                'MinRep'      : '3; 3; 3',
-            }
-        #endregion -----------------------------------------------------> Test
-
->>>>>>> 852d11ad
         return True
     #---
     #endregion ------------------------------------------------> Class Methods
