# ------------------------------------------------------------------------------
# Copyright (C) 2017 Kenny Bravo Rodriguez <www.umsap.nl>
#
# Author: Kenny Bravo Rodriguez (kenny.bravorodriguez@mpi-dortmund.mpg.de)
#
# This program is distributed for free in the hope that it will be useful,
# but WITHOUT ANY WARRANTY; without even the implied warranty of
# MERCHANTABILITY or FITNESS FOR A PARTICULAR PURPOSE.
#
# See the accompanying license for more details.
# ------------------------------------------------------------------------------


"""Pane for the corr module of the app"""


#region -------------------------------------------------------------> Imports
from pathlib import Path
from typing  import Union, Optional

import wx

from config.config import config as mConfig
from core import pane      as cPane
from core import widget    as cWidget
from core import validator as cValidator
from corr import method    as corrMethod
#endregion ----------------------------------------------------------> Imports


#region -------------------------------------------------------------> Classes
class CorrA(cPane.BaseConfPanel):
    """Creates the configuration tab for Correlation Analysis.

        Parameters
        ----------
        parent: wx.Window
            Parent of the widgets.

        Notes
        -----
        Running the analysis results in the creation of:
        - Parent Folder/
            - Input_Data_Files/
            - Steps_Data_Files/20210324-165609-Correlation-Analysis/
            - output-file.umsap

        The Input_Data_Files folder contains the original data files. These are
        needed for data visualization, running analysis again with different
        parameters, etc.
        The Steps_Data_Files/Date-Section folder contains regular csv files with
        the step by step data.

        The Correlation Analysis section in output-file.umsap contains the
        information about the calculations, e.g

        {
            'Correlation-Analysis : {
                '20210324-165609 - bla': {
                    'V' : config.dictVersion,
                    'I' : Dict with User Input as given. Keys are label like in the Tab GUI,
                    'CI': Dict with Processed User Input. Keys are attributes of UserData,
                    'DP': {
                        'dfF' : Name of file with initial data as float
                        'dfT' : Name of file with transformed data.
                        'dfN' : Name of file with normalized data.
                        'dfIm': Name of file with imputed data.
                    }
                    'R' : Name of result file
                }
            }
        }

        The data frame has the following structure
                      Intensity 01  Intensity 02  Intensity 03  Intensity 04  Intensity 05
        Intensity 01      1.000000      0.771523      0.162302      0.135884      0.565985
        Intensity 02      0.771523      1.000000      0.190120      0.110859      0.588783
        Intensity 03      0.162302      0.190120      1.000000      0.775442     -0.010327
        Intensity 04      0.135884      0.110859      0.775442      1.000000      0.010221
        Intensity 05      0.565985      0.588783     -0.010327      0.010221      1.000000

        The index and column names are the name of the selected columns in the
        Data File.
    """
    #region -----------------------------------------------------> Class Setup
    #------------------------------> Label
    cLCorrMethod  = 'Correlation Method'
    cLColAnalysis = mConfig.core.lStColAnalysis
    cLNumName     = mConfig.core.lLCtrlColNameI
    cSNumName     = mConfig.core.sLCtrlColI
    cLPdRunText   = 'Calculating Correlation Coefficients'
    #------------------------------> Needed by BaseConfPanel
    cName           = mConfig.corr.nPane
    cURL            = f'{mConfig.core.urlTutorial}/correlation-analysis'
    cSection        = mConfig.corr.nUtil
    cTitlePD        = 'Calculating Correlation Coefficients'
    cGaugePD        = 20
    cTTHelp         = mConfig.core.ttBtnHelp.format(cURL)
    rMainData       = '{}_{}-CorrelationCoefficients-Data.txt'
    rAnalysisMethod = corrMethod.CorrA
    #endregion --------------------------------------------------> Class Setup

    #region --------------------------------------------------> Instance setup
    def __init__(self, parent:wx.Window) -> None:
        """"""
        #region -----------------------------------------------> Initial setup
        super().__init__(parent)
        #endregion --------------------------------------------> Initial setup

        #region -----------------------------------------------------> Widgets
        self.wCorrMethod = cWidget.StaticTextComboBox(self.wSbValue,
            label     = self.cLCorrMethod,
            tooltip   = f'Select the {self.cLCorrMethod}.',
            choices   = mConfig.corr.oCorrMethod,
            validator = cValidator.IsNotEmpty(),
        )
        self.wStListI = wx.StaticText(
            self.wSbColumn, label=f'Columns in the {self.cLiFile}')
        self.wStListO = wx.StaticText(
            self.wSbColumn, label=f'{self.cLColAnalysis}')
        self.wLCtrlI = cWidget.MyListCtrlZebra(self.wSbColumn,
            colLabel        = self.cLNumName,
            colSize         = self.cSNumName,
            copyFullContent = True,
        )
        self.wLCtrlO = cWidget.MyListCtrlZebra(self.wSbColumn,
            colLabel        = self.cLNumName,
            colSize         = self.cSNumName,
            canPaste        = True,
            canCut          = True,
            copyFullContent = True,
        )
        self.rLCtrlL = [self.wLCtrlI, self.wLCtrlO]
        self.wAddCol = wx.Button(self.wSbColumn, label='Add columns')
        self.wAddCol.SetBitmap(
            wx.ArtProvider.GetBitmap(wx.ART_GO_FORWARD), dir = wx.RIGHT)
        #endregion --------------------------------------------------> Widgets

        #region -----------------------------------------------------> Tooltip
        self.wStListI.SetToolTip(mConfig.core.ttLCtrlCopyNoMod)
        self.wStListO.SetToolTip(mConfig.core.ttLCtrlPasteMod)
        self.wAddCol.SetToolTip(
            'Add selected Columns in the Data File to '
            'the table of Columns to Analyze. New columns will be added after '
            'the last selected element in Columns to Analyze. Duplicate '
            'columns are discarded.')
        #endregion --------------------------------------------------> Tooltip

        #region ------------------------------------------------------> Sizers
        #------------------------------> Values
        self.sSbValueWid.Add(
            1, 1,
            pos    = (0,0),
            flag   = wx.EXPAND|wx.ALL,
            border = 5
        )
        self.sSbValueWid.Add(
            self.wCorrMethod.wSt,
            pos    = (0,1),
            flag   = wx.ALL|wx.ALIGN_CENTER_VERTICAL,
            border = 5,
        )
        self.sSbValueWid.Add(
            self.wCorrMethod.wCb,
            pos    = (0,2),
            flag   = wx.ALL|wx.ALIGN_CENTER_VERTICAL,
            border = 5,
        )
        self.sSbValueWid.Add(
            1, 1,
            pos    = (0,3),
            flag   = wx.EXPAND|wx.ALL,
            border = 5
        )
        self.sSbValueWid.AddGrowableCol(0, 1)
        self.sSbValueWid.AddGrowableCol(3, 1)
        #------------------------------> Columns
        self.sSbColumnWid.Add(
            self.wStListI,
            pos    = (0,0),
            flag   = wx.ALIGN_CENTRE|wx.ALL,
            border = 5
        )
        self.sSbColumnWid.Add(
            self.wStListO,
            pos    = (0,2),
            flag   = wx.ALIGN_CENTRE|wx.ALL,
            border = 5
        )
        self.sSbColumnWid.Add(
            self.wLCtrlI,
            pos    = (1,0),
            flag   = wx.EXPAND|wx.ALL,
            border = 20
        )
        self.sSbColumnWid.Add(
            self.wAddCol,
            pos    = (1,1),
            flag   = wx.ALIGN_CENTER|wx.ALL,
            border = 20
        )
        self.sSbColumnWid.Add(
            self.wLCtrlO,
            pos    = (1,2),
            flag   = wx.EXPAND|wx.ALL,
            border = 20
        )
        self.sSbColumnWid.AddGrowableCol(0, 1)
        self.sSbColumnWid.AddGrowableCol(2, 1)
        self.sSbColumnWid.AddGrowableRow(1, 1)
        #------------------------------> Main Sizer
        #-------------->  Expand Column section
        item = self.sSizer.GetItem(self.sSbColumn)
        item.Proportion = 1
        item = self.sSbColumn.GetItem(self.sSbColumnWid)
        item.Proportion = 1
        self.SetSizer(self.sSizer)
        self.sSizer.Fit(self)
        self.SetupScrolling()
        #endregion ---------------------------------------------------> Sizers

        #region --------------------------------------------------------> Bind
        self.wAddCol.Bind(wx.EVT_BUTTON, self.OnAdd)
        #endregion -----------------------------------------------------> Bind

        #region ----------------------------------------------> checkUserInput
        rCheckUserInput = {
            self.cLCorrMethod : [self.wCorrMethod.wCb, mConfig.core.mOptionBad, False],
        }
        self.rCheckUserInput = self.rCheckUserInput | rCheckUserInput
        #endregion -------------------------------------------> checkUserInput

<<<<<<< HEAD
        #region -------------------------------------------------------> DataI
        if dataI is not None:
            self.SetInitialData(dataI)
        #endregion ----------------------------------------------------> DataI
=======
        #region --------------------------------------------------------> Test
        if mConfig.core.development:
            import getpass                                                      # pylint: disable=import-outside-toplevel
            user = getpass.getuser()
            if mConfig.core.os == "Darwin":
                self.wUFile.wTc.SetValue("/Users/" + str(user) + "/TEMP-GUI/BORRAR-UMSAP/umsap-dev.umsap")
                fDataTemp = "/Users/" + str(user) + "/Dropbox/SOFTWARE-DEVELOPMENT/APPS/UMSAP/LOCAL/DATA/UMSAP-TEST-DATA/TARPROT/tarprot-data-file.txt"
                self.wIFile.wTc.SetValue(fDataTemp)
                self.IFileEnter(fDataTemp)
            elif mConfig.core.os == 'Windows':
                self.wUFile.wTc.SetValue(str(Path('C:/Users/bravo/Desktop/SharedFolders/BORRAR-UMSAP/umsap-dev.umsap')))
                self.wIFile.wTc.SetValue(str(Path(f'C:/Users/{user}/Dropbox/SOFTWARE-DEVELOPMENT/APPS/UMSAP/LOCAL/DATA/UMSAP-TEST-DATA/TARPROT/tarprot-data-file.txt')))
            self.wId.wTc.SetValue("Beta Version Dev")
            self.wCeroB.wCb.SetValue("Yes")
            self.wTransMethod.wCb.SetValue("Log2")
            self.wNormMethod.wCb.SetValue("Median")
            self.wImputationMethod.wCb.SetValue("Normal Distribution")
            self.OnImpMethod('fEvent')
            self.wShift.wTc.SetValue('1.8')
            self.wWidth.wTc.SetValue('0.3')
            self.wCorrMethod.wCb.SetValue("Pearson")
        #endregion -----------------------------------------------------> Test
>>>>>>> f031fb36
    #---
    #endregion -----------------------------------------------> Instance setup

    #region ---------------------------------------------------> Event Methods
    def OnAdd(self, event:Union[wx.Event, str]) -> bool:                        # pylint: disable=unused-argument
        """Add columns to analyze using the button.

            Parameters
            ----------
            event: wx.Event
                Event information.

            Returns
            -------
            bool
        """
        self.wLCtrlI.OnCopy('fEvent')
        self.wLCtrlO.OnPaste('fEvent')
        return True
    #---
    #endregion ------------------------------------------------> Event Methods

    #region ---------------------------------------------------> Class Methods
    def SetInitialData(self, dataI:Optional[corrMethod.UserData]) -> bool:
        """Set initial data.

            Parameters
            ----------
            dataI: corrMethod.UserData or None
                Data class representation of the already run analysis.

            Returns
            -------
            bool
        """
        #region --------------------------------------------------------> Add
        if dataI is not None:
            self.wUFile.wTc.SetValue(str(dataI.uFile))
            self.wIFile.wTc.SetValue(str(dataI.iFile))
            self.wId.wTc.SetValue(dataI.ID)
            self.wCeroB.wCb.SetValue('Yes' if dataI.cero else 'No')
            self.wTransMethod.wCb.SetValue(dataI.tran)
            self.wNormMethod.wCb.SetValue(dataI.norm)
            self.wImputationMethod.wCb.SetValue(dataI.imp)
            self.wCorrMethod.wCb.SetValue(dataI.corr)
            self.wShift.wTc.SetValue(str(dataI.shift))
            self.wWidth.wTc.SetValue(str(dataI.width))
            #------------------------------>
            if dataI.iFile.is_file() and dataI.iFile.exists:
                #------------------------------> Add columns with the same order
                l = []
                for k in dataI.ocResCtrlFlat:
                    if len(l) == 0:
                        l.append(k)
                        continue
                    #------------------------------>
                    if k > l[-1]:
                        l.append(k)
                        continue
                    #------------------------------>
                    self.wLCtrlI.SelectList(l)
                    self.OnAdd('fEvent')
                    #------------------------------>
                    l = [k]
                #------------------------------> Last past
                self.wLCtrlI.SelectList(l)
                self.OnAdd('fEvent')
            #------------------------------>
            self.OnImpMethod('fEvent')
        #endregion -----------------------------------------------------> Add

        return True
    #---
    #endregion ------------------------------------------------> Class Methods

    #region ---------------------------------------------------> Run Analysis
    def CheckInput(self) -> bool:
        """Check user input.

            Returns
            -------
            bool
        """
        #region -------------------------------------------------------> Super
        if not super().CheckInput():
            return False
        #endregion ----------------------------------------------------> Super

        #region -------------------------------------------> Individual Fields
        #region -------------------------------------------> ListCtrl
        msgStep = self.cLPdCheck +  self.cLColAnalysis
        wx.CallAfter(self.rDlg.UpdateStG, msgStep)
        if not self.wLCtrlO.GetItemCount() > 1:
            self.rMsgError = mConfig.core.mRowsInLCtrl.format(2, self.cLColAnalysis)
            return False
        #endregion ----------------------------------------> ListCtrl
        #endregion ----------------------------------------> Individual Fields

        return True
    #---

    def PrepareRun(self) -> bool:
        """Set variable and prepare data for analysis.

            Returns
            -------
            bool
        """
        #region -------------------------------------------------------> Input
        msgStep = self.cLPdPrepare + 'User input, reading'
        wx.CallAfter(self.rDlg.UpdateStG, msgStep)
        #------------------------------> Read
        col  = [int(x) for x in self.wLCtrlO.GetColContent(0)]
        colF = list(range(0, len(col)))
        impMethod = self.wImputationMethod.wCb.GetValue()
        dI = {
            'iFileN'       : self.cLiFile,
            'ID'           : self.cLId,
            'cero'         : self.cLCeroTreatD,
            'tran'         : self.cLTransMethod,
            'norm'         : self.cLNormMethod,
            'imp'          : self.cLImputation,
            'shift'        : self.cLShift,
            'width'        : self.cLWidth,
            'corr'         : self.cLCorrMethod,
            'resCtrl'      : 'Selected Columns',
        }
        if impMethod != mConfig.data.lONormDist:
            dI.pop('shift')
            dI.pop('width')
        #------------------------------>
        msgStep = self.cLPdPrepare + 'User input, processing'
        wx.CallAfter(self.rDlg.UpdateStG, msgStep)
        #------------------------------> Create DataClass Instance
        self.rDO = corrMethod.UserData(
            uFile         = Path(self.wUFile.wTc.GetValue()),
            iFile         = Path(self.wIFile.wTc.GetValue()),
            ID            = self.wId.wTc.GetValue(),
            cero          = mConfig.core.oYesNo[self.wCeroB.wCb.GetValue()],
            tran          = self.wTransMethod.wCb.GetValue(),
            norm          = self.wNormMethod.wCb.GetValue(),
            imp           = impMethod,
            shift         = float(self.wShift.wTc.GetValue()),
            width         = float(self.wWidth.wTc.GetValue()),
            corr          = self.wCorrMethod.wCb.GetValue(),
            resCtrl       = ', '.join(map(str,col)),
            ocColumn      = col,
            ocResCtrlFlat = col,
            dfColumnR     = colF,
            dfColumnF     = colF,
            dfResCtrlFlat = colF,
            dI            = dI,
        )
        #endregion ----------------------------------------------------> Input

        #region ---------------------------------------------------> Super
        if not super().PrepareRun():
            self.rMsgError = 'Something went wrong when preparing the analysis.'
            return False
        #endregion ------------------------------------------------> Super

        return True
    #---

    def WriteOutput(self) -> bool:
        """Write output.

            Returns
            -------
            bool
        """
        #region --------------------------------------------------> Data Steps
        stepDict = self.SetStepDictDP()
        stepDict['Files'] = {
            mConfig.core.fnInitial.format(self.rDate, '01'): self.dfI,
            mConfig.core.fnFloat.format(self.rDate, '02')  : self.dfF,
            mConfig.core.fnTrans.format(self.rDate, '03')  : self.dfT,
            mConfig.core.fnNorm.format(self.rDate, '04')   : self.dfN,
            mConfig.core.fnImp.format(self.rDate, '05')    : self.dfIm,
            self.rMainData.format(self.rDate, '06')        : self.dfR,
        }
        stepDict['R'] = self.rMainData.format(self.rDate, '06')
        #endregion -----------------------------------------------> Data Steps

        return self.WriteOutputData(stepDict)
    #---
    #endregion ------------------------------------------------> Run Analysis
#---
#endregion ----------------------------------------------------------> Classes<|MERGE_RESOLUTION|>--- conflicted
+++ resolved
@@ -230,12 +230,6 @@
         self.rCheckUserInput = self.rCheckUserInput | rCheckUserInput
         #endregion -------------------------------------------> checkUserInput
 
-<<<<<<< HEAD
-        #region -------------------------------------------------------> DataI
-        if dataI is not None:
-            self.SetInitialData(dataI)
-        #endregion ----------------------------------------------------> DataI
-=======
         #region --------------------------------------------------------> Test
         if mConfig.core.development:
             import getpass                                                      # pylint: disable=import-outside-toplevel
@@ -258,7 +252,6 @@
             self.wWidth.wTc.SetValue('0.3')
             self.wCorrMethod.wCb.SetValue("Pearson")
         #endregion -----------------------------------------------------> Test
->>>>>>> f031fb36
     #---
     #endregion -----------------------------------------------> Instance setup
 
