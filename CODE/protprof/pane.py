# ------------------------------------------------------------------------------
# Copyright (C) 2017 Kenny Bravo Rodriguez <www.umsap.nl>
#
# Author: Kenny Bravo Rodriguez (kenny.bravorodriguez@mpi-dortmund.mpg.de)
#
# This program is distributed for free in the hope that it will be useful,
# but WITHOUT ANY WARRANTY; without even the implied warranty of
# MERCHANTABILITY or FITNESS FOR A PARTICULAR PURPOSE.
#
# See the accompanying license for more details.
# ------------------------------------------------------------------------------


"""Panes for the protprof module of the app"""


#region -------------------------------------------------------------> Imports
from pathlib import Path
from typing  import Optional

import wx

from config.config import config as mConfig
from core     import method    as cMethod
from core     import pane      as cPane
from core     import validator as cValidator
from core     import widget    as cWidget
from core     import window    as cWindow
from protprof import method    as protMethod
#endregion ----------------------------------------------------------> Imports


#region -------------------------------------------------------------> Classes
class ProtProf(cPane.BaseConfPanelMod):
    """Creates the Proteome Profiling configuration tab.

        Parameters
        ----------
        parent: wx.Widget
            Parent of the pane

        Attributes
        ----------
        dCheckRepNum: dict
            Methods to check the replicate numbers.
        dColCtrlData: dict
            Methods to get the Columns for Control Experiments.
        rDO: protMethod.UserData
            DataClass with user input.
        rLbDict: dict
            Contains information about the Res - Ctrl e.g.
            {
                0            : ['C1', 'C2'],
                1            : ['RP1', 'RP2'],
                'Control'    : ['TheControl'],
                'ControlType': 'One Control per Column',
            }
        See Parent classes for more attributes.

        Notes
        -----
        Running the analysis results in the creation of:

        - Parent Folder/
            - Input_Data_Files/
            - Steps_Data_Files/20210324-165609-Proteome-Profiling/
            - output-file.umsap

        The Input_Data_Files folder contains the original data files. These are
        needed for data visualization, running analysis again with different
        parameters, etc.
        The Steps_Data_Files/Date-Section folder contains regular csv files with
        the step by step data.

        The Proteome Profiling section in output-file.umsap contains the
        information about the calculations, e.g

        {
            'Proteome-Profiling : {
                '20210324-165609': {
                    'V' : config.dictVersion,
                    'I' : Dict with User Input as given. Keys are label like in the Tab GUI,
                    'CI': Dict with Processed User Input. Keys are attributes of UserData,
                    'DP': {
                        'dfI' : Name of the file with initial data as float.
                        'dfT' : Name of the file with transformed data.
                        'dfN' : Name of the file with normalized data.
                        'dfIm': Name of the file with imputed data.
                    }
                    'R' : Path to the file with the calculation results.
                    'F' : Dict for Filters.
                }
            }
        }

        The result data frame has the following structure:

        Gene Protein Score C1 .....  CN
        Gene Protein Score RP1 ..... RPN
        Gene Protein Score aveC stdC ave std P Pc FC CI FCz

        where all FC related values are for log2FC
    """
    #region -----------------------------------------------------> Class setup
    cName = mConfig.prot.nPane
    #------------------------------> Label
    cLGene         = mConfig.core.lStGeneName
    cLExcludeProt  = mConfig.core.lStExcludeProt
    cLDetectedProt = 'Detected Proteins'
    cLCond         = mConfig.prot.lStCond
    cLRP           = mConfig.prot.lStRP
    cLCtrlType     = mConfig.core.lStCtrlType
    cLCtrlName     = mConfig.core.lStCtrlName
    cLPdRunText    = 'Performing Proteome Profiling'
    #------------------------------> Tooltip
    cTTGene        = mConfig.core.ttStGenName
    cTTExcludeProt = f'{mConfig.core.ttStExcludeProt}{mConfig.core.mOptField}'
    #------------------------------> Control Type
    cDCtrlType = mConfig.prot.oControlType
    #------------------------------> Needed by BaseConfPanel
    cURL         = f'{mConfig.core.urlTutorial}/proteome-profiling'
    cSection     = mConfig.prot.tMod
    cTitlePD     = f"Running {mConfig.prot.tMod} Analysis"
    cGaugePD     = 29
    rMainData    = '{}_{}-ProteomeProfiling-Data.txt'
    rAnalysisMethod = protMethod.ProtProf
    #------------------------------> Optional configuration
    cTTHelp = mConfig.core.ttBtnHelp.format(cURL)
    #endregion --------------------------------------------------> Class setup

    #region --------------------------------------------------> Instance setup
    def __init__(self, parent) -> None:
        """ """
        #region -----------------------------------------------> Initial Setup
        #------------------------------> Base attributes and setup
        super().__init__(parent)
        #------------------------------> Dict with methods
        self.dCheckRepNum = {
            self.cDCtrlType['OC']   : self.CheckRepNum_OC,
            self.cDCtrlType['OCC']  : self.CheckRepNum_OCC,
            self.cDCtrlType['OCR']  : self.CheckRepNum_OCR,
            self.cDCtrlType['Ratio']: self.CheckRepNum_Ratio,
        }
        #endregion --------------------------------------------> Initial Setup

        #region -----------------------------------------------------> Widgets
        #------------------------------> Columns
        self.wGeneName = cWidget.StaticTextCtrl(
            self.wSbColumn,
            stLabel   = self.cLGene,
            stTooltip = self.cTTGene,
            tcSize    = self.cSTc,
            tcHint    = 'e.g. 6',
            validator = cValidator.NumberList(numType='int', nN=1, vMin=0),
        )
        self.wExcludeProt = cWidget.StaticTextCtrl(
            self.wSbColumn,
            stLabel   = self.cLExcludeProt,
            stTooltip = self.cTTExcludeProt,
            tcSize    = self.cSTc,
            tcHint    = 'e.g. 171-173',
            validator = cValidator.NumberList(
                numType='int', sep=' ', vMin=0, opt=True),
        )
        #endregion --------------------------------------------------> Widgets

        #region ------------------------------------------------------> Sizers
        #------------------------------> Sizer Values
        self.sSbValueWid.Add(
            1, 1,
            pos    = (0,0),
            flag   = wx.EXPAND|wx.ALL,
            border = 5,
            span   = (2, 0),
        )
        self.sSbValueWid.Add(
            self.wScoreVal.wSt,
            pos    = (0,1),
            flag   = wx.ALL|wx.ALIGN_CENTER_VERTICAL|wx.ALIGN_RIGHT,
            border = 5,
        )
        self.sSbValueWid.Add(
            self.wScoreVal.wTc,
            pos    = (0,2),
            flag   = wx.ALIGN_CENTER_VERTICAL|wx.EXPAND|wx.ALL,
            border = 5,
        )
        self.sSbValueWid.Add(
            self.wSample.wSt,
            pos    = (1,1),
            flag   = wx.ALL|wx.ALIGN_CENTER_VERTICAL|wx.ALIGN_RIGHT,
            border = 5,
        )
        self.sSbValueWid.Add(
            self.wSample.wCb,
            pos    = (1,2),
            flag   = wx.EXPAND|wx.ALL,
            border = 5,
        )
        self.sSbValueWid.Add(
            self.wAlpha.wSt,
            pos    = (0,3),
            flag   = wx.ALL|wx.ALIGN_CENTER_VERTICAL|wx.ALIGN_RIGHT,
            border = 5,
        )
        self.sSbValueWid.Add(
            self.wAlpha.wTc,
            pos    = (0,4),
            flag   = wx.EXPAND|wx.ALL,
            border = 5,
        )
        self.sSbValueWid.Add(
            self.wCorrectP.wSt,
            pos    = (1,3),
            flag   = wx.ALL|wx.ALIGN_CENTER_VERTICAL|wx.ALIGN_RIGHT,
            border = 5,
        )
        self.sSbValueWid.Add(
            self.wCorrectP.wCb,
            pos    = (1,4),
            flag   = wx.EXPAND|wx.ALL,
            border = 5,
        )
        self.sSbValueWid.Add(
            1, 1,
            pos    = (0,5),
            flag   = wx.EXPAND|wx.ALL,
            border = 5,
            span   = (2, 0),
        )
        self.sSbValueWid.AddGrowableCol(0, 1)
        self.sSbValueWid.AddGrowableCol(5, 1)
        #------------------------------> Sizer Columns
        self.sSbColumnWid.Add(
            self.wDetectedProt.wSt,
            pos    = (0,0),
            flag   = wx.ALL|wx.ALIGN_CENTER_VERTICAL|wx.ALIGN_RIGHT,
            border = 5,
        )
        self.sSbColumnWid.Add(
            self.wDetectedProt.wTc,
            pos    = (0,1),
            flag   = wx.ALIGN_CENTER_VERTICAL|wx.EXPAND|wx.ALL,
            border = 5,
        )
        self.sSbColumnWid.Add(
            self.wGeneName.wSt,
            pos    = (0,2),
            flag   = wx.ALL|wx.ALIGN_CENTER_VERTICAL|wx.ALIGN_RIGHT,
            border = 5,
        )
        self.sSbColumnWid.Add(
            self.wGeneName.wTc,
            pos    = (0,3),
            flag   = wx.ALIGN_CENTER_VERTICAL|wx.EXPAND|wx.ALL,
            border = 5,
        )
        self.sSbColumnWid.Add(
            self.wScore.wSt,
            pos    = (0,4),
            flag   = wx.ALL|wx.ALIGN_CENTER_VERTICAL|wx.ALIGN_RIGHT,
            border = 5,
        )
        self.sSbColumnWid.Add(
            self.wScore.wTc,
            pos    = (0,5),
            flag   = wx.ALIGN_CENTER_VERTICAL|wx.EXPAND|wx.ALL,
            border = 5,
        )
        self.sSbColumnWid.Add(
            self.wExcludeProt.wSt,
            pos    = (1,0),
            flag   = wx.ALL|wx.ALIGN_CENTER_VERTICAL|wx.ALIGN_RIGHT,
            border = 5,
        )
        self.sSbColumnWid.Add(
            self.wExcludeProt.wTc,
            pos    = (1,1),
            flag   = wx.ALIGN_CENTER_VERTICAL|wx.EXPAND|wx.ALL,
            border = 5,
            span   = (0, 5),
        )
        self.sSbColumnWid.Add(
            self.sRes,
            pos    = (2,0),
            flag   = wx.ALL|wx.ALIGN_CENTER_VERTICAL|wx.EXPAND,
            border = 0,
            span   = (0,6),
        )
        self.sSbColumnWid.AddGrowableCol(1,1)
        self.sSbColumnWid.AddGrowableCol(3,1)
        self.sSbColumnWid.AddGrowableCol(5,1)
        #------------------------------> Main Sizer
        self.SetSizer(self.sSizer)
        self.sSizer.Fit(self)
        self.SetupScrolling()
        #endregion ---------------------------------------------------> Sizers

        #region ----------------------------------------------> checkUserInput
        rCheckUserInput = {
            self.cLScoreVal     : [self.wScoreVal.wTc,     mConfig.core.mOneRealNum,     False],
            self.cLSample       : [self.wSample.wCb,       mConfig.core.mOptionBad,      False],
            self.cLAlpha        : [self.wAlpha.wTc,        mConfig.core.mOne01Num,       False],
            self.cLCorrectP     : [self.wCorrectP.wCb,     mConfig.core.mOptionBad,      False],
            self.cLDetectedProt : [self.wDetectedProt.wTc, mConfig.core.mOneZPlusNumCol, True ],
            self.cLGene         : [self.wGeneName.wTc,     mConfig.core.mOneZPlusNumCol, True ],
            self.cLScoreCol     : [self.wScore.wTc,        mConfig.core.mOneZPlusNumCol, True ],
            self.cLExcludeProt  : [self.wExcludeProt.wTc,  mConfig.core.mNZPlusNumCol,   True ],
            self.cLResControl   : [self.wTcResults,        mConfig.core.mResCtrl,        False]
        }
        self.rCheckUserInput = self.rCheckUserInput | rCheckUserInput
        #------------------------------>
        self.rCheckUnique = [self.wDetectedProt.wTc, self.wGeneName.wTc,
            self.wScore.wTc, self.wExcludeProt.wTc, self.wTcResults]
        #endregion -------------------------------------------> checkUserInput
    #---
    #endregion -----------------------------------------------> Instance setup

    #region --------------------------------------------------> Class Methods
    def SetInitialData(self, dataI:Optional[protMethod.UserData]) -> bool:
        """Set initial data.

            Parameters
            ----------
            dataI : protMethod.UserData or None
                Data to fill all fields and repeat an analysis. See Notes.

            Returns
            -------
            True
        """
        #region -------------------------------------------------> Fill Fields
        if dataI is not None:
            self.wUFile.wTc.SetValue(str(dataI.uFile))
            self.wIFile.wTc.SetValue(str(dataI.iFile))
            self.wId.wTc.SetValue(dataI.ID)
            #------------------------------>
            self.wCeroB.wCb.SetValue('Yes' if dataI.cero else 'No')
            self.wTransMethod.wCb.SetValue(dataI.tran)
            self.wNormMethod.wCb.SetValue(dataI.norm)
            self.wImputationMethod.wCb.SetValue(dataI.imp)
            self.wShift.wTc.SetValue(str(dataI.shift))
            self.wWidth.wTc.SetValue(str(dataI.width))
            #------------------------------> Values
            self.wScoreVal.wTc.SetValue(str(dataI.scoreVal))
            self.wSample.wCb.SetValue(mConfig.core.oSamplesP[dataI.indSample])
            self.wAlpha.wTc.SetValue(str(dataI.alpha))
            self.wCorrectP.wCb.SetValue(dataI.correctedP)
            #------------------------------> Columns
            self.wDetectedProt.wTc.SetValue(str(dataI.ocTargetProt))
            self.wGeneName.wTc.SetValue(str(dataI.ocGene))
            self.wScore.wTc.SetValue(str(dataI.ocScore))
            self.wExcludeProt.wTc.SetValue(" ".join(map(str, dataI.ocExcludeR)))
            self.wTcResults.SetValue(dataI.resCtrl)
            self.rLbDict[0] = dataI.labelA
            self.rLbDict[1] = dataI.labelB
            self.rLbDict['ControlType'] = dataI.ctrlType
            self.rLbDict['Control'] = dataI.ctrlName
            #------------------------------>
            self.IFileEnter(dataI.iFile)
            self.OnImpMethod('fEvent')
        else:
            super().SetConfOptions()
            #------------------------------>
            self.wAlpha.wTc.SetValue(mConfig.prot.alpha)
            self.wScoreVal.wTc.SetValue(mConfig.prot.scoreVal)
            self.wCorrectP.wCb.SetValue(mConfig.prot.correctP)
        #endregion ----------------------------------------------> Fill Fields
<<<<<<< HEAD
=======

        #region --------------------------------------------------------> Test
        if mConfig.core.development and dataI is None:
            # pylint: disable=line-too-long
            import getpass                                                      # pylint: disable=import-outside-toplevel
            user = getpass.getuser()
            if mConfig.core.os == "Darwin":
                self.wUFile.wTc.SetValue("/Users/" + str(user) + "/TEMP-GUI/BORRAR-UMSAP/umsap-dev.umsap")
                self.wIFile.wTc.SetValue("/Users/" + str(user) + "/Dropbox/SOFTWARE-DEVELOPMENT/APPS/UMSAP/LOCAL/DATA/UMSAP-TEST-DATA/PROTPROF/protprof-data-file.txt")
            elif mConfig.core.os == 'Windows':
                self.wUFile.wTc.SetValue(str(Path('C:/Users/bravo/Desktop/SharedFolders/BORRAR-UMSAP/umsap-dev.umsap')))
                self.wIFile.wTc.SetValue(str(Path('C:/Users/bravo/Dropbox/SOFTWARE-DEVELOPMENT/APPS/UMSAP/LOCAL/DATA/UMSAP-TEST-DATA/PROTPROF/protprof-data-file.txt')))
            else:
                pass
            self.wScoreVal.wTc.SetValue('320')
            self.wId.wTc.SetValue('Beta Test Dev')
            self.wCeroB.wCb.SetValue('Yes')
            self.wTransMethod.wCb.SetValue('Log2')
            self.wNormMethod.wCb.SetValue('Median')
            self.wImputationMethod.wCb.SetValue('Normal Distribution')
            self.wAlpha.wTc.SetValue('0.05')
            self.wSample.wCb.SetValue('Independent Samples')
            self.wCorrectP.wCb.SetValue('Benjamini - Hochberg')
            self.wDetectedProt.wTc.SetValue('0')
            self.wGeneName.wTc.SetValue('6')
            self.wScore.wTc.SetValue('39')
            self.wExcludeProt.wTc.SetValue('171 172 173')
            #------------------------------>
            #--> One Control per Column, 2 Cond and 2 TP
            # self.wTcResults.SetValue('105 115 125, 130 131 132; 106 116 126, 101 111 121; 108 118 128, 103 113 123')
            # self.rLbDict = {
            #     0            : ['C1', 'C2'],
            #     1            : ['RP1', 'RP2'],
            #     'Control'    : ['TheControl'],
            #     'ControlType': 'One Control per Column',
            # }
            #--> One Control per Row, 1 Cond and 2 TP
            # self.wTcResults.SetValue('105 115 125, 106 116 126, 101 111 121')
            # self.rLbDict = {
            #     0            : ['DMSO'],
            #     1            : ['30min', '60min'],
            #     'Control'    : ['MyControl'],
            #     'ControlType': 'One Control per Row',
            # }
            #--> One Control 2 Cond and 2 TP
            self.wTcResults.SetValue('105 115 125; 106 116 126, 101 111 121; 108 118 128, 103 113 123')
            self.rLbDict = {
                0            : ['C1', 'C2'],
                1            : ['RP1', 'RP2'],
                'Control'    : ['1Control'],
                'ControlType': 'One Control',
            }
            #--> Ratio 2 Cond and 2 TP
            # self.wTcResults.SetValue('106 116 126, 101 111 121; 108 118 128, 103 113 123')
            # self.rLbDict = {
            #     0            : ['C1', 'C2'],
            #     1            : ['RP1', 'RP2'],
            #     'Control'    : ['1Control'],
            #     'ControlType': 'Ratio of Intensities',
            # }
            self.OnImpMethod('fEvent')
            self.wShift.wTc.SetValue('1.8')
            self.wWidth.wTc.SetValue('0.3')
        #endregion -----------------------------------------------------> Test
>>>>>>> 05084989

        return True
    #---

    def CheckNumberReplicates(self) -> bool:
        """Check the number of replicates when samples are paired and raw
            intensities are used.

            Returns
            -------
            bool
        """
        #region ---------------------------------------------------> ResCtrl
        resCtrl = cMethod.ResControl2ListNumber(self.wTcResults.GetValue())
        #endregion ------------------------------------------------> ResCtrl

        #region ---------------------------------------------------> Check
        if self.dCheckRepNum[self.rLbDict["ControlType"]](resCtrl):
            return True
        #------------------------------>
        return False
        #endregion ------------------------------------------------> Check
    #---

    def CheckRepNum_OC(self, resCtrl:list[list[list[int]]]) -> bool:
        """Check equal number of replicas.

            Parameters
            ----------
            resCtrl: list[list[list[int]]]
                Result and Control as a list of list of list of int.

            Returns
            -------
            bool
        """
        #region ---------------------------------------------------> Variables
        badRep = []
        #endregion ------------------------------------------------> Variables

        #region ---------------------------------------------------> Check
        #------------------------------>
        ctrlL = len(resCtrl[0][0])
        #------------------------------>
        for row in resCtrl:
            for col in row:
                if len(col) != ctrlL:
                    badRep.append(col)
        #endregion ------------------------------------------------> Check

        #region ---------------------------------------------------> Return
        if not badRep:
            return True
        #------------------------------>
        self.rMsgError  = mConfig.core.mRepNum
        self.rException = ValueError(mConfig.prot.mRepNum.format(badRep))
        return False
        #endregion ------------------------------------------------> Return
    #---

    def CheckRepNum_Ratio(self, resCtrl:list[list[list[int]]]) -> bool:         # pylint: disable=unused-argument
        """Check equal number of replicas. Only needed for completion.

            Parameters
            ----------
            resCtrl: list[list[list[int]]]
                Result and Control as a list of list of list of int.

            Returns
            -------
            bool
        """
        return True
    #---

    def CheckRepNum_OCC(self, resCtrl:list[list[list[int]]]) -> bool:
        """Check equal number of replicas.

            Parameters
            ----------
            resCtrl: list[list[list[int]]]
                Result and Control as a list of list of list of int.

            Returns
            -------
            bool
        """
        #region ---------------------------------------------------> Variables
        badRep = []
        rowL   = len(resCtrl)
        colL   = len(resCtrl[0])
        #endregion ------------------------------------------------> Variables

        #region ---------------------------------------------------> Check
        for colI in range(0, colL):
            ctrlL = len(resCtrl[0][colI])
            for rowI in range(1,rowL):
                if len(resCtrl[rowI][colI]) != ctrlL:
                    badRep.append(resCtrl[rowI][colI])
        #endregion ------------------------------------------------> Check

        #region ---------------------------------------------------> Return
        if not badRep:
            return True
        #------------------------------>
        self.rMsgError  = mConfig.core.mRepNum
        self.rException = ValueError(mConfig.prot.mRepNum.format(badRep))
        return False
        #endregion ------------------------------------------------> Return
    #---

    def CheckRepNum_OCR(self, resCtrl:list[list[list[int]]]) -> bool:
        """Check equal number of replicas.

            Parameters
            ----------
            resCtrl: list[list[list[int]]]
                Result and Control as a list of list of list of int.

            Returns
            -------
            bool
        """
        #region ---------------------------------------------------> Variables
        badRep = []
        #endregion ------------------------------------------------> Variables

        #region ---------------------------------------------------> Check
        for row in resCtrl:
            #------------------------------>
            ctrlL = len(row[0])
            #------------------------------>
            for col in row[1:]:
                if len(col) != ctrlL:
                    badRep.append(col)
        #endregion ------------------------------------------------> Check

        #region ---------------------------------------------------> Return
        if not badRep:
            return True
        #------------------------------>
        self.rMsgError = mConfig.core.mRepNum
        self.rException = ValueError(mConfig.prot.mRepNum.format(badRep))
        return False
        #endregion ------------------------------------------------> Return
    #---
    #endregion ----------------------------------------------> Class Methods

    #region -----------------------------------------------------> Run Methods
    def CheckInput(self) -> bool:
        """Check user input

            Returns
            -------
            bool
        """
        #region -------------------------------------------------------> Super
        if not super().CheckInput():
            return False
        #endregion ----------------------------------------------------> Super

        #region ------------------------------------------------> Mixed Fields
        #region ---------------------------------------------> # of Replicates
        msgStep = self.cLPdCheck + 'Number of Replicates'
        wx.CallAfter(self.rDlg.UpdateStG, msgStep)
        #------------------------------>
        a = self.wSample.wCb.GetValue() == 'Paired Samples'
        b = self.rLbDict['Control'] == mConfig.prot.oControlType['Ratio']
        if a and not b:
            if not self.CheckNumberReplicates():
                return False
        #endregion ------------------------------------------> # of Replicates
        #endregion ---------------------------------------------> Mixed Fields

        return True
    #---

    def PrepareRun(self) -> bool:
        """Set variables and prepare data for analysis.

            Returns
            -------
            bool
        """
        #region -------------------------------------------------------> Input
        msgStep = self.cLPdPrepare + 'User input, reading'
        wx.CallAfter(self.rDlg.UpdateStG, msgStep)
        #------------------------------> Read values
        impMethod     = self.wImputationMethod.wCb.GetValue()
        a = self.rLbDict['ControlType'] == mConfig.prot.oControlType['Ratio']
        rawI          = False if a else True
        detectedProt  = int(self.wDetectedProt.wTc.GetValue())
        geneName      = int(self.wGeneName.wTc.GetValue())
        scoreCol      = int(self.wScore.wTc.GetValue())
        excludeProt   = cMethod.Str2ListNumber(
            self.wExcludeProt.wTc.GetValue(), numType='int', sep=' ')
        resCtrl       = cMethod.ResControl2ListNumber(self.wTcResults.GetValue())
        resCtrlFlat   = cMethod.ResControl2Flat(resCtrl)
        resCtrlDF     = cMethod.ResControl2DF(resCtrl, 2+len(excludeProt)+1)
        resCtrlDFFlat = cMethod.ResControl2Flat(resCtrlDF)
        ocColumn      = [geneName, detectedProt, scoreCol] + excludeProt + resCtrlFlat
        dI = {
            'iFileN'      : self.cLiFile,
            'ID'          : self.cLId,
            'cero'        : self.cLCeroTreatD,
            'tran'        : self.cLTransMethod,
            'norm'        : self.cLNormMethod,
            'imp'         : self.cLImputation,
            'shift'       : self.cLShift,
            'width'       : self.cLWidth,
            'scoreVal'    : self.cLScoreVal,
            'indSample'   : self.cLSample,
            'alpha'       : self.cLAlpha,
            'correctedP'  : self.cLCorrectP,
            'ocTargetProt': self.cLDetectedProt,
            'ocGene'      : self.cLGene,
            'ocScore'     : self.cLScoreCol,
            'ocExcludeR'  : self.cLExcludeProt,
            'labelA'      : self.cLCond,
            'labelB'      : self.cLRP,
            'ctrlType'    : f"Control {self.cLCtrlType}",
            'ctrlName'    : f"Control {self.cLCtrlName}",
            'resCtrl'     : mConfig.core.lStResCtrlS,
        }
        if impMethod != mConfig.data.lONormDist:
            dI.pop('shift')
            dI.pop('width')
        #------------------------------> Create dataclass
        msgStep = self.cLPdPrepare + 'User input, processing'
        wx.CallAfter(self.rDlg.UpdateStG, msgStep)
        #-------------->
        self.rDO = protMethod.UserData(
            uFile         = Path(self.wUFile.wTc.GetValue()),
            iFile         = Path(self.wIFile.wTc.GetValue()),
            ID            = self.wId.wTc.GetValue(),
            cero          = mConfig.core.oYesNo[self.wCeroB.wCb.GetValue()],
            norm          = self.wNormMethod.wCb.GetValue(),
            tran          = self.wTransMethod.wCb.GetValue(),
            imp           = self.wImputationMethod.wCb.GetValue(),
            shift         = float(self.wShift.wTc.GetValue()),
            width         = float(self.wWidth.wTc.GetValue()),
            scoreVal      = float(self.wScoreVal.wTc.GetValue()),
            rawInt        = rawI,
            indSample     = self.cOSample[self.wSample.wCb.GetValue()],
            alpha         = float(self.wAlpha.wTc.GetValue()),
            correctedP    = self.wCorrectP.wCb.GetValue(),
            ocTargetProt  = detectedProt,
            ocGene        = geneName,
            ocScore       = scoreCol,
            ocExcludeR    = excludeProt,                                         # type: ignore
            ocColumn      = ocColumn,                                            # type: ignore
            ocResCtrl     = resCtrl,
            resCtrl       = self.wTcResults.GetValue(),
            labelA        = self.rLbDict[0],
            labelB        = self.rLbDict[1],
            ctrlType      = self.rLbDict['ControlType'],
            ctrlName      = self.rLbDict['Control'][0],
            dfGene        = 0,
            dfTargetProt  = 1,
            dfScore       = 2,
            dfExcludeR    = [2+x for x in range(1, len(excludeProt)+1)],
            dfResCtrl     = resCtrlDF,
            dfResCtrlFlat = resCtrlDFFlat,
            dfColumnR     = resCtrlDFFlat,
            dfColumnF     = [2] + resCtrlDFFlat,
            dI            = dI,
        )
        #endregion ----------------------------------------------------> Input

        #region ---------------------------------------------------> Super
        if not super().PrepareRun():
            self.rMsgError = 'Something went wrong when preparing the analysis.'
            return False
        #endregion ------------------------------------------------> Super

        return True
    #---
    #endregion --------------------------------------------------> Run Methods
#---


class ResControlExpConf(cPane.BaseResControlExpConf):
    """Creates the configuration panel for the Results - Control Experiments
        dialog when called from the ProtProf Tab

        Parameters
        ----------
        parent: wx.Widget
            Parent of the panel
        topParent: wx.Widget
            Top parent window
        NColF: int
            Total number of columns present in the Data File

        Attributes
        ----------
        dAddWidgets: dict
            Methods to add the widgets depending on the control type.
    """
    #region -----------------------------------------------------> Class setup
    cName = mConfig.prot.npResControlExp
    #------------------------------>
    cCtrlType = mConfig.prot.oControlType
    #------------------------------> Needed by ResControlExpConfBase
    cStLabel   = [f"{mConfig.prot.lStCond}", f"{mConfig.prot.lStRP}"]
    cLabelText = ['C', 'RP']
    #------------------------------>
    cTTTotalField = [
        f'Set the number of {mConfig.prot.lStCond}.',
        f'Set the number of {mConfig.prot.lStRP}.',
    ]
    #------------------------------>
    cLCtrlType = mConfig.core.lStCtrlType
    #endregion --------------------------------------------------> Class setup

    #region --------------------------------------------------> Instance setup
    def __init__(self, parent:wx.Window, topParent:wx.Window, NColF:int)->None:
        """ """
        #region -----------------------------------------------> Initial Setup
        self.dAddWidget = {
            self.cCtrlType['OC']   : self.AddWidget_OC,
            self.cCtrlType['OCC']  : self.AddWidget_OCC,
            self.cCtrlType['OCR']  : self.AddWidget_OCR,
            self.cCtrlType['Ratio']: self.AddWidget_Ratio,
        }
        #--------------> Control type from previous call to Setup Fields
        self.rControlVal = ''
        #------------------------------> Super init
        super().__init__(parent, self.cName, topParent, NColF)
        #------------------------------> Choices
        self.cControlTypeO = [x for x in self.cCtrlType.values()]
        #endregion --------------------------------------------> Initial Setup

        #region -----------------------------------------------------> Widgets
        #------------------------------> wx.StaticText
        self.wStControl = wx.StaticText(
            self.wSwLabel, label='Control Experiment:')
        self.wStControlT = wx.StaticText(
            self.wSwLabel, label=self.cLCtrlType)
        #------------------------------> wx.ComboBox
        self.wCbControl = wx.ComboBox(
            self.wSwLabel,
            style     = wx.CB_READONLY,
            choices   = self.cControlTypeO,
            validator = cValidator.IsNotEmpty(),
        )
        #endregion --------------------------------------------------> Widgets

        #region -----------------------------------------------------> Tooltip
        self.wStControl.SetToolTip(
            'Set the Type and Name of the control experiment.')
        self.wStControlT.SetToolTip('Set the Type of the control experiment.')
        #endregion --------------------------------------------------> Tooltip

        #region ------------------------------------------------------> Sizers
        #------------------------------>
        self.sSWLabelControl = wx.BoxSizer(wx.HORIZONTAL)
        self.sSWLabelControl.Add(
            self.wStControl, 0, wx.ALIGN_CENTER_VERTICAL|wx.ALL, 5)
        self.sSWLabelControl.Add(
            self.wStControlT, 0, wx.ALIGN_CENTER_VERTICAL|wx.ALL, 5)
        self.sSWLabelControl.Add(self.wCbControl, 0, wx.EXPAND|wx.ALL, 5)
        self.sSWLabelControl.Add(
            self.wControlN.wSt, 0, wx.ALIGN_CENTER_VERTICAL|wx.ALL, 5)
        self.sSWLabelControl.Add(self.wControlN.wTc, 1, wx.EXPAND|wx.ALL, 5)
        #------------------------------>
        self.sSWLabelMain.Add(
            self.sSWLabelControl, 0, wx.EXPAND|wx.LEFT|wx.RIGHT, 5)
        #------------------------------>
        self.sSizer.Fit(self)
        #endregion ---------------------------------------------------> Sizers

        #region --------------------------------------------------------> Bind
        self.wCbControl.Bind(wx.EVT_COMBOBOX, self.OnControl)
        #endregion -----------------------------------------------------> Bind

        #region -----------------------------------------------> Initial State
        self.SetInitialState()
        #endregion --------------------------------------------> Initial State
    #---
    #endregion -----------------------------------------------> Instance setup

    #region ---------------------------------------------------> Event methods
    def OnControl(self, event:wx.CommandEvent) -> bool:                         # pylint: disable=unused-argument
        """Enable/Disable the Control name when selecting control type.

            Parameters
            ----------
            event:wx.Event
                Information about the event.

            Returns
            -------
            True
        """
        return cMethod.OnGUIMethod(self.Control)
    #---
    #endregion ------------------------------------------------> Event Methods

    #region --------------------------------------------------> Class Methods
    def AddWidget_OC(self, NCol:int, NRow:int) -> bool:                         # pylint: disable=unused-argument
        """Add the widget when Control Type is One Control.

            Parameters
            ----------
            NCol: int
                Number of columns in the sizer.
            NRow: int
                Number of rows in the sizer.

            Returns
            -------
            bool
        """
        #region -------------------------------------------------> Control Row
        self.sSWMatrix.Add(
            self.rFSectStDict['Control'][0],
            0,
            wx.ALIGN_RIGHT|wx.ALIGN_CENTER_VERTICAL|wx.ALL,
            5
        )
        self.sSWMatrix.Add(self.rFSectTcDict[0][0], 0, wx.EXPAND|wx.ALL, 5)
        #------------------------------>
        for k in range(2, NCol):
            self.sSWMatrix.AddSpacer(1)
        #endregion ----------------------------------------------> Control Row

        #region ---------------------------------------------------> RP Labels
        #--------------> Empty space
        self.sSWMatrix.AddSpacer(1)
        #--------------> Labels
        for k in self.rFSectStDict[1]:
            self.sSWMatrix.Add(k, 0, wx.ALIGN_CENTER|wx.ALL, 5)
        #endregion ------------------------------------------------> RP Labels

        #region ------------------------------------------------> Other fields
        K = 1
        for k in self.rFSectStDict[0]:
            #--------------> Add Label
            self.sSWMatrix.Add(
                k,
                0,
                wx.ALIGN_LEFT|wx.ALIGN_CENTER_VERTICAL|wx.ALL,
                5
            )
            #--------------> Add tc
            for j in self.rFSectTcDict[K]:
                self.sSWMatrix.Add(j, 0, wx.EXPAND|wx.ALL, 5)
            K += 1
        #endregion ---------------------------------------------> Other fields

        return True
    #---

    def AddWidget_OCC(self, NCol:int, NRow:int) -> bool:                        # pylint: disable=unused-argument
        """Add the widget when Control Type is One Control.

            Parameters
            ----------
            NCol: int
                Number of columns in the sizer.
            NRow: int
                Number of rows in the sizer.

            Returns
            -------
            bool
        """
        #region ---------------------------------------------------> RP Labels
        self.sSWMatrix.AddSpacer(1)
        #------------------------------>
        for k in self.rFSectStDict[1]:
            self.sSWMatrix.Add(k, 0, wx.ALIGN_CENTER|wx.ALL, 5)
        #endregion ------------------------------------------------> RP Labels

        #region -------------------------------------------------> Control Row
        self.sSWMatrix.Add(
            self.rFSectStDict['Control'][0],
            0,
            wx.ALIGN_CENTER|wx.ALIGN_CENTER_VERTICAL|wx.ALL,
            5
        )
        #------------------------------>
        for k in self.rFSectTcDict[0]:
            self.sSWMatrix.Add(
                k,
                0,
                wx.EXPAND|wx.ALIGN_CENTER_VERTICAL|wx.ALL,
                5
            )
        #endregion ----------------------------------------------> Control Row

        #region --------------------------------------------------> Other Rows
        for k, v in self.rFSectTcDict.items():
            #------------------------------> Skip control row
            if k == 0:
                continue
            #------------------------------> Add Label
            self.sSWMatrix.Add(
                self.rFSectStDict[0][k-1],
                0,
                wx.ALIGN_LEFT|wx.ALIGN_CENTER_VERTICAL|wx.ALL,
                5
            )
            #------------------------------> Add wx.TextCtrl
            for j in v:
                self.sSWMatrix.Add(
                    j, 0, wx.EXPAND|wx.ALIGN_CENTER_VERTICAL|wx.ALL,5)
        #endregion -----------------------------------------------> Other Rows

        return True
    #---

    def AddWidget_OCR(self, NCol:int, NRow:int) -> bool:                        # pylint: disable=unused-argument
        """Add the widget when Control Type is One Control.

            Parameters
            ----------
            NCol: int
                Number of columns in the sizer.
            NRow: int
                Number of rows in the sizer.

            Returns
            -------
            bool
        """
        #region ---------------------------------------------------> RP Labels
        self.sSWMatrix.AddSpacer(1)
        #------------------------------>
        self.sSWMatrix.Add(
            self.rFSectStDict['Control'][0], 0, wx.ALIGN_CENTER|wx.ALL, 5)
        #------------------------------>
        for k in self.rFSectStDict[1]:
            self.sSWMatrix.Add(k, 0, wx.ALIGN_CENTER|wx.ALL, 5)
        #endregion ------------------------------------------------> RP Labels

        #region --------------------------------------------------> Other rows
        for k, v in self.rFSectTcDict.items():
            #------------------------------>
            self.sSWMatrix.Add(
                self.rFSectStDict[0][k],
                0,
                wx.ALIGN_LEFT|wx.ALIGN_CENTER_VERTICAL|wx.ALL,
                5
            )
            #------------------------------>
            for j in v:
                self.sSWMatrix.Add(j, 0, wx.EXPAND|wx.ALL, 5)
        #endregion -----------------------------------------------> Other rows

        return True
    #---

    def AddWidget_Ratio(self, NCol:int, NRow:int) -> bool:                      # pylint: disable=unused-argument
        """Add the widget when Control Type is Data as Ratios.

            Parameters
            ----------
            NCol: int
                Number of columns in the sizer.
            NRow: int
                Number of rows in the sizer.

            Returns
            -------
            bool
        """
        #region ---------------------------------------------------> RP Labels
        self.sSWMatrix.AddSpacer(1)
        #------------------------------>
        for k in self.rFSectStDict[1]:
            self.sSWMatrix.Add(k, 0, wx.ALIGN_CENTER|wx.ALL, 5)
        #endregion ------------------------------------------------> RP Labels

        #region --------------------------------------------------> Other rows
        for k, v in self.rFSectTcDict.items():
            #------------------------------>
            self.sSWMatrix.Add(
                self.rFSectStDict[0][k],
                0,
                wx.ALIGN_LEFT|wx.ALIGN_CENTER_VERTICAL|wx.ALL,
                5
            )
            #------------------------------>
            for j in v:
                self.sSWMatrix.Add(j, 0, wx.EXPAND|wx.ALL, 5)
        #endregion -----------------------------------------------> Other rows

        return True
    #---

    def Create(self) -> bool:
        """Create the widgets in the white panel.

            Parameters
            ----------
            event: wx.Event
                Information about the event.

            Returns
            -------
            bool
        """
        #region -------------------------------------------------> Check input
        if not (n := self.CheckLabel(True)):
            return False
        #endregion ----------------------------------------------> Check input

        #region ---------------------------------------------------> Variables
        control = self.wCbControl.GetValue()
        #------------------------------>
        if control == self.cCtrlType['OCR']:
            Nc   = n[0]                                                         # Number of rows of tc needed
            Nr   = n[1] + 1                                                     # Number of tc needed for each row
            NCol = n[1] + 2                                                     # Number of columns in the sizer
            NRow = n[0] + 1                                                     # Number of rows in the sizer
        elif control == self.cCtrlType['Ratio']:
            Nc   = n[0]
            Nr   = n[1]
            NCol = n[1] + 1
            NRow = n[0] + 1
        else:
            Nc   = n[0] + 1
            Nr   = n[1]
            NCol = n[1] + 1
            NRow = n[0] + 2
        #endregion ------------------------------------------------> Variables

        #region -------------------------------------------> Remove from sizer
        self.sSWMatrix.Clear(delete_windows=False)
        #endregion ----------------------------------------> Remove from sizer

        #region --------------------------------> Create/Destroy wx.StaticText
        #------------------------------> Destroy
        for k, v in self.rFSectStDict.items():
            for j in range(0, len(v)):
                v[-1].Destroy()
                v.pop()
        #------------------------------> Create
        #--------------> Labels
        for k, v in self.rLSectTcDict.items():
            #--------------> New row
            row = []
            #--------------> Fill row
            for j in v:
                row.append(wx.StaticText(self.wSwMatrix, label=j.GetValue()))
            #--------------> Assign
            self.rFSectStDict[k] = row
        #--------------> Control
        self.rFSectStDict['Control'] = [
            wx.StaticText(self.wSwMatrix, label=self.wControlN.wTc.GetValue())]
        if control == self.cCtrlType['Ratio']:
            self.rFSectStDict['Control'][0].Hide()
        #endregion -----------------------------> Create/Destroy wx.StaticText

        #region ----------------------------------> Create/Destroy wx.TextCtrl
        #------------------------------> Widgets
        for k in range(0, Nc):
            #------------------------------> Get row
            row = self.rFSectTcDict.get(k, [])
            lRow = len(row)
            #------------------------------> First row is especial
            if k == 0 and control == self.cCtrlType['OC']:
                if control == self.rControlVal:
                    continue
                #--------------> Destroy old widgets
                for j in row:
                    j.Destroy()
                #--------------> New Row and wx.TextCtrl
                row = []
                row.append(
                    wx.TextCtrl(
                        self.wSwMatrix,
                        size      = self.cSLabel,
                        validator = self.cVColNumList,
                    )
                )
                #--------------> Assign & Continue to next for step
                self.rFSectTcDict[k] = row
                continue
            #------------------------------> Create destroy
            if Nr > lRow:
                #-------------->  Create
                for j in range(lRow, Nr):
                    row.append(
                        wx.TextCtrl(
                            self.wSwMatrix,
                            size      = self.cSLabel,
                            validator = self.cVColNumList,
                        )
                    )
                #-------------->  Add to dict
                self.rFSectTcDict[k] = row
            else:
                for j in range(Nr, lRow):
                    #-------------->  Destroy
                    row[-1].Destroy()
                    #--------------> Remove from list
                    row.pop()
        #------------------------------> Drop keys and destroy from dict
        dK = [x for x in self.rFSectTcDict]
        for k in dK:
            if k+1 > Nc:
                #--------------> Destroy this widget
                for j in self.rFSectTcDict[k]:
                    j.Destroy()
                #--------------> Remove key
                del self.rFSectTcDict[k]
        #------------------------------> Clear value if needed
        if control != self.rControlVal:
            for v in self.rFSectTcDict.values():
                for j in v:
                    j.SetValue('')
        #endregion -------------------------------> Create/Destroy wx.TextCtrl

        #region ------------------------------------------------> Setup Sizers
        #------------------------------> Adjust size
        self.sSWMatrix.SetCols(NCol)
        self.sSWMatrix.SetRows(NRow)
        #------------------------------> Add widgets
        self.dAddWidget[control](NCol, NRow)
        #------------------------------> Grow Columns
        for k in range(1, NCol):
            if not self.sSWMatrix.IsColGrowable(k):
                self.sSWMatrix.AddGrowableCol(k, 1)
        #------------------------------> Update sizer
        self.sSWMatrix.Layout()
        #endregion ---------------------------------------------> Setup Sizers

        #region --------------------------------------------------> Set scroll
        self.wSwMatrix.SetupScrolling()
        #endregion -----------------------------------------------> Set scroll

        #region -------------------------------------------> Update controlVal
        self.rControlVal = control
        #endregion ----------------------------------------> Update controlVal

        return True
    #---

    def CheckOK(self, export:bool=True) -> bool:
        """Check wx.Dialog content and send values to topParent.

            Returns
            -------
            bool
        """
        #region ---------------------------------------------------> Variables
        ctrlType = self.wCbControl.GetValue()
        ctrl     = True
        #endregion ------------------------------------------------> Variables

        #region ---------------------------------------------------> Super
        if not super().CheckOK(export=False):
            return False
        #endregion ------------------------------------------------> Super

        #region --------------------------------------------------> Check Ctrl
        if ctrlType  == self.cCtrlType['OC']:
            if self.rFSectTcDict[0][0].GetValue().strip() == '':
                ctrl = False
        elif ctrlType == self.cCtrlType['OCC']:
            for w in self.rFSectTcDict[0]:
                if w.GetValue().strip() == '':
                    ctrl = False
                    break
        else:
            for w in self.rFSectTcDict.values():
                if w[0].GetValue().strip() == '':
                    ctrl = False
                    break
        #------------------------------>
        if not ctrl:
            cWindow.Notification(
                'errorF', msg=mConfig.core.mCtrlEmpty, parent=self)
            return False
        #endregion -----------------------------------------------> Check Ctrl

        #region --------------------------------------------------->
        self.Export2TopParent(self.rResCtrlText)
        #endregion ------------------------------------------------>

        return True
    #---

    def Control(self) -> bool:
        """Enable/Disable the Control name when selecting control type.

            Returns
            -------
            True
        """
        #region ---------------------------------------------------> Get value
        control = self.wCbControl.GetValue()
        #endregion ------------------------------------------------> Get value

        #region ------------------------------------------------------> Action
        if control == self.cCtrlType['Ratio']:
            self.wControlN.wTc.SetValue('None')
            self.wControlN.wTc.SetEditable(False)
        else:
            self.wControlN.wTc.SetEditable(True)
        #endregion ---------------------------------------------------> Action

        return True
    #---
    #endregion -----------------------------------------------> Class Methods
#---
#endregion ----------------------------------------------------------> Classes<|MERGE_RESOLUTION|>--- conflicted
+++ resolved
@@ -366,8 +366,6 @@
             self.wScoreVal.wTc.SetValue(mConfig.prot.scoreVal)
             self.wCorrectP.wCb.SetValue(mConfig.prot.correctP)
         #endregion ----------------------------------------------> Fill Fields
-<<<<<<< HEAD
-=======
 
         #region --------------------------------------------------------> Test
         if mConfig.core.development and dataI is None:
@@ -432,7 +430,6 @@
             self.wShift.wTc.SetValue('1.8')
             self.wWidth.wTc.SetValue('0.3')
         #endregion -----------------------------------------------------> Test
->>>>>>> 05084989
 
         return True
     #---
