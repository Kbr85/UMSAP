# ------------------------------------------------------------------------------
# Copyright (C) 2017 Kenny Bravo Rodriguez <www.umsap.nl>
#
# Author: Kenny Bravo Rodriguez (kenny.bravorodriguez@mpi-dortmund.mpg.de)
#
# This program is distributed for free in the hope that it will be useful,
# but WITHOUT ANY WARRANTY; without even the implied warranty of
# MERCHANTABILITY or FITNESS FOR A PARTICULAR PURPOSE.
#
# See the accompanying license for more details.
# ------------------------------------------------------------------------------


"""Panes for the protprof module of the app"""


#region -------------------------------------------------------------> Imports
from pathlib import Path
from typing  import Optional

import wx

from config.config import config as mConfig
from core     import method    as cMethod
from core     import pane      as cPane
from core     import validator as cValidator
from core     import widget    as cWidget
from core     import window    as cWindow
from protprof import method    as protMethod
#endregion ----------------------------------------------------------> Imports


#region -------------------------------------------------------------> Classes
class ProtProf(cPane.BaseConfPanelMod):
    """Creates the Proteome Profiling configuration tab.

        Parameters
        ----------
        parent: wx.Widget
            Parent of the pane

        Attributes
        ----------
        dCheckRepNum: dict
            Methods to check the replicate numbers.
        dColCtrlData: dict
            Methods to get the Columns for Control Experiments.
        rDO: protMethod.UserData
            DataClass with user input.
        rLbDict: dict
            Contains information about the Res - Ctrl e.g.
            {
                0            : ['C1', 'C2'],
                1            : ['RP1', 'RP2'],
                'Control'    : ['TheControl'],
                'ControlType': 'One Control per Column',
            }
        See Parent classes for more attributes.

        Notes
        -----
        Running the analysis results in the creation of:

        - Parent Folder/
            - Input_Data_Files/
            - Steps_Data_Files/20210324-165609-Proteome-Profiling/
            - output-file.umsap

        The Input_Data_Files folder contains the original data files. These are
        needed for data visualization, running analysis again with different
        parameters, etc.
        The Steps_Data_Files/Date-Section folder contains regular csv files with
        the step by step data.

        The Proteome Profiling section in output-file.umsap contains the
        information about the calculations, e.g

        {
            'Proteome-Profiling : {
                '20210324-165609': {
                    'V' : config.dictVersion,
                    'I' : Dict with User Input as given. Keys are label like in the Tab GUI,
                    'CI': Dict with Processed User Input. Keys are attributes of UserData,
                    'DP': {
                        'dfI' : Name of the file with initial data as float.
                        'dfT' : Name of the file with transformed data.
                        'dfN' : Name of the file with normalized data.
                        'dfIm': Name of the file with imputed data.
                    }
                    'R' : Path to the file with the calculation results.
                    'F' : Dict for Filters.
                }
            }
        }

        The result data frame has the following structure:

        Gene Protein Score C1 .....  CN
        Gene Protein Score RP1 ..... RPN
        Gene Protein Score aveC stdC ave std P Pc FC CI FCz

        where all FC related values are for log2FC
    """
    #region -----------------------------------------------------> Class setup
    cName = mConfig.prot.nPane
    #------------------------------> Label
    cLCorrectP     = mConfig.core.lCbCorrectP
    cLSample       = mConfig.core.lCbSample
    cLGene         = mConfig.core.lStGeneName
    cLExcludeProt  = mConfig.core.lStExcludeProt
    cLDetectedProt = 'Detected Proteins'
    cLCond         = mConfig.prot.lStCond
    cLRP           = mConfig.prot.lStRP
    cLCtrlType     = mConfig.core.lStCtrlType
    cLCtrlName     = mConfig.core.lStCtrlName
    cLPdRunText    = 'Performing Proteome Profiling'
    #------------------------------> Choices
    cOCorrectP  = mConfig.core.oCorrectP
    cOSample    = mConfig.core.oSamples
    #------------------------------> Tooltip
    cTTCorrectP    = mConfig.core.ttStCorrectP
    cTTSample      = mConfig.core.ttStSample
    cTTGene        = mConfig.core.ttStGenName
    cTTExcludeProt = f'{mConfig.core.ttStExcludeProt}{mConfig.core.mOptField}'
    #------------------------------> Control Type
    cDCtrlType = mConfig.prot.oControlType
    #------------------------------> Needed by BaseConfPanel
    cURL         = f'{mConfig.core.urlTutorial}/proteome-profiling'
    cSection     = mConfig.prot.nMod
    cTitlePD     = f"Running {mConfig.prot.nMod} Analysis"
    cGaugePD     = 29
    rMainData    = '{}_{}-ProteomeProfiling-Data.txt'
    rAnalysisMethod = protMethod.ProtProf
    #------------------------------> Optional configuration
    cTTHelp = mConfig.core.ttBtnHelp.format(cURL)
    #endregion --------------------------------------------------> Class setup

    #region --------------------------------------------------> Instance setup
    def __init__(self, parent) -> None:
        """ """
        #region -----------------------------------------------> Initial Setup
        #------------------------------> Base attributes and setup
        super().__init__(parent)
        #------------------------------> Dict with methods
        self.dCheckRepNum = {
            self.cDCtrlType['OC']   : self.CheckRepNum_OC,
            self.cDCtrlType['OCC']  : self.CheckRepNum_OCC,
            self.cDCtrlType['OCR']  : self.CheckRepNum_OCR,
            self.cDCtrlType['Ratio']: self.CheckRepNum_Ratio,
        }
        #endregion --------------------------------------------> Initial Setup

        #region -----------------------------------------------------> Widgets
        #------------------------------> Values
        self.wCorrectP = cWidget.StaticTextComboBox(
            self.wSbValue,
            label     = self.cLCorrectP,
            choices   = list(self.cOCorrectP.keys()),
            tooltip   = self.cTTCorrectP,
            validator = cValidator.IsNotEmpty(),
        )
        self.wSample = cWidget.StaticTextComboBox(
            self.wSbValue,
            label     = self.cLSample,
            choices   = list(self.cOSample.keys()),
            tooltip   = self.cTTSample,
            validator = cValidator.IsNotEmpty(),
        )
        #------------------------------> Columns
        self.wGeneName = cWidget.StaticTextCtrl(
            self.wSbColumn,
            stLabel   = self.cLGene,
            stTooltip = self.cTTGene,
            tcSize    = self.cSTc,
            tcHint    = 'e.g. 6',
            validator = cValidator.NumberList(numType='int', nN=1, vMin=0),
        )
        self.wExcludeProt = cWidget.StaticTextCtrl(
            self.wSbColumn,
            stLabel   = self.cLExcludeProt,
            stTooltip = self.cTTExcludeProt,
            tcSize    = self.cSTc,
            tcHint    = 'e.g. 171-173',
            validator = cValidator.NumberList(
                numType='int', sep=' ', vMin=0, opt=True),
        )
        #endregion --------------------------------------------------> Widgets

        #region ------------------------------------------------------> Sizers
        #------------------------------> Sizer Values
        self.sSbValueWid.Add(
            1, 1,
            pos    = (0,0),
            flag   = wx.EXPAND|wx.ALL,
            border = 5,
            span   = (2, 0),
        )
        self.sSbValueWid.Add(
            self.wScoreVal.wSt,
            pos    = (0,1),
            flag   = wx.ALL|wx.ALIGN_CENTER_VERTICAL|wx.ALIGN_RIGHT,
            border = 5,
        )
        self.sSbValueWid.Add(
            self.wScoreVal.wTc,
            pos    = (0,2),
            flag   = wx.ALIGN_CENTER_VERTICAL|wx.EXPAND|wx.ALL,
            border = 5,
        )
        self.sSbValueWid.Add(
            self.wSample.wSt,
            pos    = (1,1),
            flag   = wx.ALL|wx.ALIGN_CENTER_VERTICAL|wx.ALIGN_RIGHT,
            border = 5,
        )
        self.sSbValueWid.Add(
            self.wSample.wCb,
            pos    = (1,2),
            flag   = wx.EXPAND|wx.ALL,
            border = 5,
        )
        self.sSbValueWid.Add(
            self.wAlpha.wSt,
            pos    = (0,3),
            flag   = wx.ALL|wx.ALIGN_CENTER_VERTICAL|wx.ALIGN_RIGHT,
            border = 5,
        )
        self.sSbValueWid.Add(
            self.wAlpha.wTc,
            pos    = (0,4),
            flag   = wx.EXPAND|wx.ALL,
            border = 5,
        )
        self.sSbValueWid.Add(
            self.wCorrectP.wSt,
            pos    = (1,3),
            flag   = wx.ALL|wx.ALIGN_CENTER_VERTICAL|wx.ALIGN_RIGHT,
            border = 5,
        )
        self.sSbValueWid.Add(
            self.wCorrectP.wCb,
            pos    = (1,4),
            flag   = wx.EXPAND|wx.ALL,
            border = 5,
        )
        self.sSbValueWid.Add(
            1, 1,
            pos    = (0,5),
            flag   = wx.EXPAND|wx.ALL,
            border = 5,
            span   = (2, 0),
        )
        self.sSbValueWid.AddGrowableCol(0, 1)
        self.sSbValueWid.AddGrowableCol(5, 1)
        #------------------------------> Sizer Columns
        self.sSbColumnWid.Add(
            self.wDetectedProt.wSt,
            pos    = (0,0),
            flag   = wx.ALL|wx.ALIGN_CENTER_VERTICAL|wx.ALIGN_RIGHT,
            border = 5,
        )
        self.sSbColumnWid.Add(
            self.wDetectedProt.wTc,
            pos    = (0,1),
            flag   = wx.ALIGN_CENTER_VERTICAL|wx.EXPAND|wx.ALL,
            border = 5,
        )
        self.sSbColumnWid.Add(
            self.wGeneName.wSt,
            pos    = (0,2),
            flag   = wx.ALL|wx.ALIGN_CENTER_VERTICAL|wx.ALIGN_RIGHT,
            border = 5,
        )
        self.sSbColumnWid.Add(
            self.wGeneName.wTc,
            pos    = (0,3),
            flag   = wx.ALIGN_CENTER_VERTICAL|wx.EXPAND|wx.ALL,
            border = 5,
        )
        self.sSbColumnWid.Add(
            self.wScore.wSt,
            pos    = (0,4),
            flag   = wx.ALL|wx.ALIGN_CENTER_VERTICAL|wx.ALIGN_RIGHT,
            border = 5,
        )
        self.sSbColumnWid.Add(
            self.wScore.wTc,
            pos    = (0,5),
            flag   = wx.ALIGN_CENTER_VERTICAL|wx.EXPAND|wx.ALL,
            border = 5,
        )
        self.sSbColumnWid.Add(
            self.wExcludeProt.wSt,
            pos    = (1,0),
            flag   = wx.ALL|wx.ALIGN_CENTER_VERTICAL|wx.ALIGN_RIGHT,
            border = 5,
        )
        self.sSbColumnWid.Add(
            self.wExcludeProt.wTc,
            pos    = (1,1),
            flag   = wx.ALIGN_CENTER_VERTICAL|wx.EXPAND|wx.ALL,
            border = 5,
            span   = (0, 5),
        )
        self.sSbColumnWid.Add(
            self.sRes,
            pos    = (2,0),
            flag   = wx.ALL|wx.ALIGN_CENTER_VERTICAL|wx.EXPAND,
            border = 0,
            span   = (0,6),
        )
        self.sSbColumnWid.AddGrowableCol(1,1)
        self.sSbColumnWid.AddGrowableCol(3,1)
        self.sSbColumnWid.AddGrowableCol(5,1)
        #------------------------------> Main Sizer
        self.SetSizer(self.sSizer)
        self.sSizer.Fit(self)
        self.SetupScrolling()
        #endregion ---------------------------------------------------> Sizers

        #region ----------------------------------------------> checkUserInput
        rCheckUserInput = {
            self.cLScoreVal    : [self.wScoreVal.wTc,     mConfig.core.mOneRealNum    , False],
            self.cLSample      : [self.wSample.wCb,       mConfig.core.mOptionBad     , False],
            self.cLAlpha       : [self.wAlpha.wTc,        mConfig.core.mOne01Num      , False],
            self.cLCorrectP    : [self.wCorrectP.wCb,     mConfig.core.mOptionBad     , False],
            self.cLDetectedProt: [self.wDetectedProt.wTc, mConfig.core.mOneZPlusNumCol, True ],
            self.cLGene        : [self.wGeneName.wTc,     mConfig.core.mOneZPlusNumCol, True ],
            self.cLScoreCol    : [self.wScore.wTc,        mConfig.core.mOneZPlusNumCol, True ],
            self.cLExcludeProt : [self.wExcludeProt.wTc,  mConfig.core.mNZPlusNumCol  , True ],
            self.cLResControl  : [self.wTcResults,        mConfig.core.mResCtrl       , False]
        }
        self.rCheckUserInput = self.rCheckUserInput | rCheckUserInput
        #------------------------------>
        self.rCheckUnique = [self.wDetectedProt.wTc, self.wGeneName.wTc,
            self.wScore.wTc, self.wExcludeProt.wTc, self.wTcResults]
        #endregion -------------------------------------------> checkUserInput

<<<<<<< HEAD
        #region -------------------------------------------------------> DataI
        if dataI is not None:
            self.SetInitialData(dataI)
        #endregion ----------------------------------------------------> DataI
=======
        #region --------------------------------------------------------> Test
        if mConfig.core.development:
            # pylint: disable=line-too-long
            import getpass                                                      # pylint: disable=import-outside-toplevel
            user = getpass.getuser()
            if mConfig.core.os == "Darwin":
                self.wUFile.wTc.SetValue("/Users/" + str(user) + "/TEMP-GUI/BORRAR-UMSAP/umsap-dev.umsap")
                self.wIFile.wTc.SetValue("/Users/" + str(user) + "/Dropbox/SOFTWARE-DEVELOPMENT/APPS/UMSAP/LOCAL/DATA/UMSAP-TEST-DATA/PROTPROF/protprof-data-file.txt")
            elif mConfig.core.os == 'Windows':
                self.wUFile.wTc.SetValue(str(Path('C:/Users/bravo/Desktop/SharedFolders/BORRAR-UMSAP/umsap-dev.umsap')))
                self.wIFile.wTc.SetValue(str(Path('C:/Users/bravo/Dropbox/SOFTWARE-DEVELOPMENT/APPS/UMSAP/LOCAL/DATA/UMSAP-TEST-DATA/PROTPROF/protprof-data-file.txt')))
            else:
                pass
            self.wScoreVal.wTc.SetValue('320')
            self.wId.wTc.SetValue('Beta Test Dev')
            self.wCeroB.wCb.SetValue('Yes')
            self.wTransMethod.wCb.SetValue('Log2')
            self.wNormMethod.wCb.SetValue('Median')
            self.wImputationMethod.wCb.SetValue('Normal Distribution')
            self.wAlpha.wTc.SetValue('0.05')
            self.wSample.wCb.SetValue('Independent Samples')
            self.wCorrectP.wCb.SetValue('Benjamini - Hochberg')
            self.wDetectedProt.wTc.SetValue('0')
            self.wGeneName.wTc.SetValue('6')
            self.wScore.wTc.SetValue('39')
            self.wExcludeProt.wTc.SetValue('171 172 173')
            #------------------------------>
            #--> One Control per Column, 2 Cond and 2 TP
            # self.wTcResults.SetValue('105 115 125, 130 131 132; 106 116 126, 101 111 121; 108 118 128, 103 113 123')
            # self.rLbDict = {
            #     0            : ['C1', 'C2'],
            #     1            : ['RP1', 'RP2'],
            #     'Control'    : ['TheControl'],
            #     'ControlType': 'One Control per Column',
            # }
            #--> One Control per Row, 1 Cond and 2 TP
            # self.wTcResults.SetValue('105 115 125, 106 116 126, 101 111 121')
            # self.rLbDict = {
            #     0            : ['DMSO'],
            #     1            : ['30min', '60min'],
            #     'Control'    : ['MyControl'],
            #     'ControlType': 'One Control per Row',
            # }
            #--> One Control 2 Cond and 2 TP
            self.wTcResults.SetValue('105 115 125; 106 116 126, 101 111 121; 108 118 128, 103 113 123')
            self.rLbDict = {
                0            : ['C1', 'C2'],
                1            : ['RP1', 'RP2'],
                'Control'    : ['1Control'],
                'ControlType': 'One Control',
            }
            #--> Ratio 2 Cond and 2 TP
            # self.wTcResults.SetValue('106 116 126, 101 111 121; 108 118 128, 103 113 123')
            # self.rLbDict = {
            #     0            : ['C1', 'C2'],
            #     1            : ['RP1', 'RP2'],
            #     'Control'    : ['1Control'],
            #     'ControlType': 'Ratio of Intensities',
            # }
            self.OnImpMethod('fEvent')
            self.wShift.wTc.SetValue('1.8')
            self.wWidth.wTc.SetValue('0.3')
        #endregion -----------------------------------------------------> Test
>>>>>>> f031fb36
    #---
    #endregion -----------------------------------------------> Instance setup

    #region --------------------------------------------------> Class Methods
    def SetInitialData(self, dataI:Optional[protMethod.UserData]) -> bool:
        """Set initial data.

            Parameters
            ----------
            dataI : protMethod.UserData or None
                Data to fill all fields and repeat an analysis. See Notes.

            Returns
            -------
            True
        """
        #region -------------------------------------------------> Fill Fields
        if dataI is not None:
            self.wUFile.wTc.SetValue(str(dataI.uFile))
            self.wIFile.wTc.SetValue(str(dataI.iFile))
            self.wId.wTc.SetValue(dataI.ID)
            #------------------------------>
            self.wCeroB.wCb.SetValue('Yes' if dataI.cero else 'No')
            self.wTransMethod.wCb.SetValue(dataI.tran)
            self.wNormMethod.wCb.SetValue(dataI.norm)
            self.wImputationMethod.wCb.SetValue(dataI.imp)
            self.wShift.wTc.SetValue(str(dataI.shift))
            self.wWidth.wTc.SetValue(str(dataI.width))
            #------------------------------> Values
            self.wScoreVal.wTc.SetValue(str(dataI.scoreVal))
            self.wSample.wCb.SetValue(mConfig.core.oSamplesP[dataI.indSample])
            self.wAlpha.wTc.SetValue(str(dataI.alpha))
            self.wCorrectP.wCb.SetValue(dataI.correctedP)
            #------------------------------> Columns
            self.wDetectedProt.wTc.SetValue(str(dataI.ocTargetProt))
            self.wGeneName.wTc.SetValue(str(dataI.ocGene))
            self.wScore.wTc.SetValue(str(dataI.ocScore))
            self.wExcludeProt.wTc.SetValue(" ".join(map(str, dataI.ocExcludeR)))
            self.wTcResults.SetValue(dataI.resCtrl)
            self.rLbDict[0] = dataI.labelA
            self.rLbDict[1] = dataI.labelB
            self.rLbDict['ControlType'] = dataI.ctrlType
            self.rLbDict['Control'] = dataI.ctrlName
            #------------------------------>
            self.IFileEnter(dataI.iFile)
            self.OnImpMethod('fEvent')
        #endregion ----------------------------------------------> Fill Fields

        return True
    #---

    def CheckNumberReplicates(self) -> bool:
        """Check the number of replicates when samples are paired and raw
            intensities are used.

            Returns
            -------
            bool
        """
        #region ---------------------------------------------------> ResCtrl
        resCtrl = cMethod.ResControl2ListNumber(self.wTcResults.GetValue())
        #endregion ------------------------------------------------> ResCtrl

        #region ---------------------------------------------------> Check
        if self.dCheckRepNum[self.rLbDict["ControlType"]](resCtrl):
            return True
        #------------------------------>
        return False
        #endregion ------------------------------------------------> Check
    #---

    def CheckRepNum_OC(self, resCtrl:list[list[list[int]]]) -> bool:
        """Check equal number of replicas.

            Parameters
            ----------
            resCtrl: list[list[list[int]]]
                Result and Control as a list of list of list of int.

            Returns
            -------
            bool
        """
        #region ---------------------------------------------------> Variables
        badRep = []
        #endregion ------------------------------------------------> Variables

        #region ---------------------------------------------------> Check
        #------------------------------>
        ctrlL = len(resCtrl[0][0])
        #------------------------------>
        for row in resCtrl:
            for col in row:
                if len(col) != ctrlL:
                    badRep.append(col)
        #endregion ------------------------------------------------> Check

        #region ---------------------------------------------------> Return
        if not badRep:
            return True
        #------------------------------>
        self.rMsgError  = mConfig.core.mRepNum
        self.rException = ValueError(mConfig.prot.mRepNum.format(badRep))
        return False
        #endregion ------------------------------------------------> Return
    #---

    def CheckRepNum_Ratio(self, resCtrl:list[list[list[int]]]) -> bool:         # pylint: disable=unused-argument
        """Check equal number of replicas. Only needed for completion.

            Parameters
            ----------
            resCtrl: list[list[list[int]]]
                Result and Control as a list of list of list of int.

            Returns
            -------
            bool
        """
        return True
    #---

    def CheckRepNum_OCC(self, resCtrl:list[list[list[int]]]) -> bool:
        """Check equal number of replicas.

            Parameters
            ----------
            resCtrl: list[list[list[int]]]
                Result and Control as a list of list of list of int.

            Returns
            -------
            bool
        """
        #region ---------------------------------------------------> Variables
        badRep = []
        rowL   = len(resCtrl)
        colL   = len(resCtrl[0])
        #endregion ------------------------------------------------> Variables

        #region ---------------------------------------------------> Check
        for colI in range(0, colL):
            ctrlL = len(resCtrl[0][colI])
            for rowI in range(1,rowL):
                if len(resCtrl[rowI][colI]) != ctrlL:
                    badRep.append(resCtrl[rowI][colI])
        #endregion ------------------------------------------------> Check

        #region ---------------------------------------------------> Return
        if not badRep:
            return True
        #------------------------------>
        self.rMsgError  = mConfig.core.mRepNum
        self.rException = ValueError(mConfig.prot.mRepNum.format(badRep))
        return False
        #endregion ------------------------------------------------> Return
    #---

    def CheckRepNum_OCR(self, resCtrl:list[list[list[int]]]) -> bool:
        """Check equal number of replicas.

            Parameters
            ----------
            resCtrl: list[list[list[int]]]
                Result and Control as a list of list of list of int.

            Returns
            -------
            bool
        """
        #region ---------------------------------------------------> Variables
        badRep = []
        #endregion ------------------------------------------------> Variables

        #region ---------------------------------------------------> Check
        for row in resCtrl:
            #------------------------------>
            ctrlL = len(row[0])
            #------------------------------>
            for col in row[1:]:
                if len(col) != ctrlL:
                    badRep.append(col)
        #endregion ------------------------------------------------> Check

        #region ---------------------------------------------------> Return
        if not badRep:
            return True
        #------------------------------>
        self.rMsgError = mConfig.core.mRepNum
        self.rException = ValueError(mConfig.prot.mRepNum.format(badRep))
        return False
        #endregion ------------------------------------------------> Return
    #---
    #endregion ----------------------------------------------> Class Methods

    #region -----------------------------------------------------> Run Methods
    def CheckInput(self) -> bool:
        """Check user input

            Returns
            -------
            bool
        """
        #region -------------------------------------------------------> Super
        if not super().CheckInput():
            return False
        #endregion ----------------------------------------------------> Super

        #region ------------------------------------------------> Mixed Fields
        #region ---------------------------------------------> # of Replicates
        msgStep = self.cLPdCheck + 'Number of Replicates'
        wx.CallAfter(self.rDlg.UpdateStG, msgStep)
        #------------------------------>
        a = self.wSample.wCb.GetValue() == 'Paired Samples'
        b = self.rLbDict['Control'] == mConfig.prot.oControlType['Ratio']
        if a and not b:
            if not self.CheckNumberReplicates():
                return False
        #endregion ------------------------------------------> # of Replicates
        #endregion ---------------------------------------------> Mixed Fields

        return True
    #---

    def PrepareRun(self) -> bool:
        """Set variables and prepare data for analysis.

            Returns
            -------
            bool
        """
        #region -------------------------------------------------------> Input
        msgStep = self.cLPdPrepare + 'User input, reading'
        wx.CallAfter(self.rDlg.UpdateStG, msgStep)
        #------------------------------> Read values
        impMethod     = self.wImputationMethod.wCb.GetValue()
        a = self.rLbDict['ControlType'] == mConfig.prot.oControlType['Ratio']
        rawI          = False if a else True
        detectedProt  = int(self.wDetectedProt.wTc.GetValue())
        geneName      = int(self.wGeneName.wTc.GetValue())
        scoreCol      = int(self.wScore.wTc.GetValue())
        excludeProt   = cMethod.Str2ListNumber(
            self.wExcludeProt.wTc.GetValue(), numType='int', sep=' ')
        resCtrl       = cMethod.ResControl2ListNumber(self.wTcResults.GetValue())
        resCtrlFlat   = cMethod.ResControl2Flat(resCtrl)
        resCtrlDF     = cMethod.ResControl2DF(resCtrl, 2+len(excludeProt)+1)
        resCtrlDFFlat = cMethod.ResControl2Flat(resCtrlDF)
        ocColumn      = [geneName, detectedProt, scoreCol] + excludeProt + resCtrlFlat
        dI = {
            'iFileN'      : self.cLiFile,
            'ID'          : self.cLId,
            'cero'        : self.cLCeroTreatD,
            'tran'        : self.cLTransMethod,
            'norm'        : self.cLNormMethod,
            'imp'         : self.cLImputation,
            'shift'       : self.cLShift,
            'width'       : self.cLWidth,
            'scoreVal'    : self.cLScoreVal,
            'indSample'   : self.cLSample,
            'alpha'       : self.cLAlpha,
            'correctedP'  : self.cLCorrectP,
            'ocTargetProt': self.cLDetectedProt,
            'ocGene'      : self.cLGene,
            'ocScore'     : self.cLScoreCol,
            'ocExcludeR'  : self.cLExcludeProt,
            'labelA'      : self.cLCond,
            'labelB'      : self.cLRP,
            'ctrlType'    : f"Control {self.cLCtrlType}",
            'ctrlName'    : f"Control {self.cLCtrlName}",
            'resCtrl'     : mConfig.core.lStResCtrlS,
        }
        if impMethod != mConfig.data.lONormDist:
            dI.pop('shift')
            dI.pop('width')
        #------------------------------> Create dataclass
        msgStep = self.cLPdPrepare + 'User input, processing'
        wx.CallAfter(self.rDlg.UpdateStG, msgStep)
        #-------------->
        self.rDO = protMethod.UserData(
            uFile         = Path(self.wUFile.wTc.GetValue()),
            iFile         = Path(self.wIFile.wTc.GetValue()),
            ID            = self.wId.wTc.GetValue(),
            cero          = mConfig.core.oYesNo[self.wCeroB.wCb.GetValue()],
            norm          = self.wNormMethod.wCb.GetValue(),
            tran          = self.wTransMethod.wCb.GetValue(),
            imp           = self.wImputationMethod.wCb.GetValue(),
            shift         = float(self.wShift.wTc.GetValue()),
            width         = float(self.wWidth.wTc.GetValue()),
            scoreVal      = float(self.wScoreVal.wTc.GetValue()),
            rawInt        = rawI,
            indSample     = self.cOSample[self.wSample.wCb.GetValue()],
            alpha         = float(self.wAlpha.wTc.GetValue()),
            correctedP    = self.wCorrectP.wCb.GetValue(),
            ocTargetProt  = detectedProt,
            ocGene        = geneName,
            ocScore       = scoreCol,
            ocExcludeR    = excludeProt,                                         # type: ignore
            ocColumn      = ocColumn,                                            # type: ignore
            ocResCtrl     = resCtrl,
            resCtrl       = self.wTcResults.GetValue(),
            labelA        = self.rLbDict[0],
            labelB        = self.rLbDict[1],
            ctrlType      = self.rLbDict['ControlType'],
            ctrlName      = self.rLbDict['Control'][0],
            dfGene        = 0,
            dfTargetProt  = 1,
            dfScore       = 2,
            dfExcludeR    = [2+x for x in range(1, len(excludeProt)+1)],
            dfResCtrl     = resCtrlDF,
            dfResCtrlFlat = resCtrlDFFlat,
            dfColumnR     = resCtrlDFFlat,
            dfColumnF     = [2] + resCtrlDFFlat,
            dI            = dI,
        )
        #endregion ----------------------------------------------------> Input

        #region ---------------------------------------------------> Super
        if not super().PrepareRun():
            self.rMsgError = 'Something went wrong when preparing the analysis.'
            return False
        #endregion ------------------------------------------------> Super

        return True
    #---
    #endregion --------------------------------------------------> Run Methods
#---


class ResControlExpConf(cPane.BaseResControlExpConf):
    """Creates the configuration panel for the Results - Control Experiments
        dialog when called from the ProtProf Tab

        Parameters
        ----------
        parent: wx.Widget
            Parent of the panel
        topParent: wx.Widget
            Top parent window
        NColF: int
            Total number of columns present in the Data File

        Attributes
        ----------
        dAddWidgets: dict
            Methods to add the widgets depending on the control type.
    """
    #region -----------------------------------------------------> Class setup
    cName = mConfig.prot.npResControlExp
    #------------------------------>
    cCtrlType = mConfig.prot.oControlType
    #------------------------------> Needed by ResControlExpConfBase
    cStLabel   = [f"{mConfig.prot.lStCond}", f"{mConfig.prot.lStRP}"]
    cLabelText = ['C', 'RP']
    #------------------------------>
    cTTTotalField = [
        f'Set the number of {mConfig.prot.lStCond}.',
        f'Set the number of {mConfig.prot.lStRP}.',
    ]
    #------------------------------>
    cLCtrlType = mConfig.core.lStCtrlType
    #endregion --------------------------------------------------> Class setup

    #region --------------------------------------------------> Instance setup
    def __init__(self, parent:wx.Window, topParent:wx.Window, NColF:int)->None:
        """ """
        #region -----------------------------------------------> Initial Setup
        self.dAddWidget = {
            self.cCtrlType['OC']   : self.AddWidget_OC,
            self.cCtrlType['OCC']  : self.AddWidget_OCC,
            self.cCtrlType['OCR']  : self.AddWidget_OCR,
            self.cCtrlType['Ratio']: self.AddWidget_Ratio,
        }
        #--------------> Control type from previous call to Setup Fields
        self.rControlVal = ''
        #------------------------------> Super init
        super().__init__(parent, self.cName, topParent, NColF)
        #------------------------------> Choices
        self.cControlTypeO = [x for x in self.cCtrlType.values()]
        #endregion --------------------------------------------> Initial Setup

        #region -----------------------------------------------------> Widgets
        #------------------------------> wx.StaticText
        self.wStControl = wx.StaticText(
            self.wSwLabel, label='Control Experiment:')
        self.wStControlT = wx.StaticText(
            self.wSwLabel, label=self.cLCtrlType)
        #------------------------------> wx.ComboBox
        self.wCbControl = wx.ComboBox(
            self.wSwLabel,
            style     = wx.CB_READONLY,
            choices   = self.cControlTypeO,
            validator = cValidator.IsNotEmpty(),
        )
        #endregion --------------------------------------------------> Widgets

        #region -----------------------------------------------------> Tooltip
        self.wStControl.SetToolTip(
            'Set the Type and Name of the control experiment.')
        self.wStControlT.SetToolTip('Set the Type of the control experiment.')
        #endregion --------------------------------------------------> Tooltip

        #region ------------------------------------------------------> Sizers
        #------------------------------>
        self.sSWLabelControl = wx.BoxSizer(wx.HORIZONTAL)
        self.sSWLabelControl.Add(
            self.wStControl, 0, wx.ALIGN_CENTER_VERTICAL|wx.ALL, 5)
        self.sSWLabelControl.Add(
            self.wStControlT, 0, wx.ALIGN_CENTER_VERTICAL|wx.ALL, 5)
        self.sSWLabelControl.Add(self.wCbControl, 0, wx.EXPAND|wx.ALL, 5)
        self.sSWLabelControl.Add(
            self.wControlN.wSt, 0, wx.ALIGN_CENTER_VERTICAL|wx.ALL, 5)
        self.sSWLabelControl.Add(self.wControlN.wTc, 1, wx.EXPAND|wx.ALL, 5)
        #------------------------------>
        self.sSWLabelMain.Add(
            self.sSWLabelControl, 0, wx.EXPAND|wx.LEFT|wx.RIGHT, 5)
        #------------------------------>
        self.sSizer.Fit(self)
        #endregion ---------------------------------------------------> Sizers

        #region --------------------------------------------------------> Bind
        self.wCbControl.Bind(wx.EVT_COMBOBOX, self.OnControl)
        #endregion -----------------------------------------------------> Bind

        #region -----------------------------------------------> Initial State
        self.SetInitialState()
        #endregion --------------------------------------------> Initial State
    #---
    #endregion -----------------------------------------------> Instance setup

    #region ---------------------------------------------------> Event methods
    def OnControl(self, event:wx.CommandEvent) -> bool:                         # pylint: disable=unused-argument
        """Enable/Disable the Control name when selecting control type.

            Parameters
            ----------
            event:wx.Event
                Information about the event.

            Returns
            -------
            True
        """
        #region ---------------------------------------------------> Get value
        control = self.wCbControl.GetValue()
        #endregion ------------------------------------------------> Get value

        #region ------------------------------------------------------> Action
        if control == self.cCtrlType['Ratio']:
            self.wControlN.wTc.SetValue('None')
            self.wControlN.wTc.SetEditable(False)
        else:
            self.wControlN.wTc.SetEditable(True)
        #endregion ---------------------------------------------------> Action

        return True
    #---

    def OnCreate(self, event:wx.CommandEvent) -> bool:
        """Create the widgets in the white panel.

            Parameters
            ----------
            event: wx.Event
                Information about the event.

            Returns
            -------
            bool
        """
        #region -------------------------------------------------> Check input
        if not (n := self.CheckLabel(True)):
            return False
        #endregion ----------------------------------------------> Check input

        #region ---------------------------------------------------> Variables
        control = self.wCbControl.GetValue()
        #------------------------------>
        if control == self.cCtrlType['OCR']:
            Nc   = n[0]                                                         # Number of rows of tc needed
            Nr   = n[1] + 1                                                     # Number of tc needed for each row
            NCol = n[1] + 2                                                     # Number of columns in the sizer
            NRow = n[0] + 1                                                     # Number of rows in the sizer
        elif control == self.cCtrlType['Ratio']:
            Nc   = n[0]
            Nr   = n[1]
            NCol = n[1] + 1
            NRow = n[0] + 1
        else:
            Nc   = n[0] + 1
            Nr   = n[1]
            NCol = n[1] + 1
            NRow = n[0] + 2
        #endregion ------------------------------------------------> Variables

        #region -------------------------------------------> Remove from sizer
        self.sSWMatrix.Clear(delete_windows=False)
        #endregion ----------------------------------------> Remove from sizer

        #region --------------------------------> Create/Destroy wx.StaticText
        #------------------------------> Destroy
        for k, v in self.rFSectStDict.items():
            for j in range(0, len(v)):
                v[-1].Destroy()
                v.pop()
        #------------------------------> Create
        #--------------> Labels
        for k, v in self.rLSectTcDict.items():
            #--------------> New row
            row = []
            #--------------> Fill row
            for j in v:
                row.append(wx.StaticText(self.wSwMatrix, label=j.GetValue()))
            #--------------> Assign
            self.rFSectStDict[k] = row
        #--------------> Control
        self.rFSectStDict['Control'] = [
            wx.StaticText(self.wSwMatrix, label=self.wControlN.wTc.GetValue())]
        if control == self.cCtrlType['Ratio']:
            self.rFSectStDict['Control'][0].Hide()
        #endregion -----------------------------> Create/Destroy wx.StaticText

        #region ----------------------------------> Create/Destroy wx.TextCtrl
        #------------------------------> Widgets
        for k in range(0, Nc):
            #------------------------------> Get row
            row = self.rFSectTcDict.get(k, [])
            lRow = len(row)
            #------------------------------> First row is especial
            if k == 0 and control == self.cCtrlType['OC']:
                if control == self.rControlVal:
                    continue
                #--------------> Destroy old widgets
                for j in row:
                    j.Destroy()
                #--------------> New Row and wx.TextCtrl
                row = []
                row.append(
                    wx.TextCtrl(
                        self.wSwMatrix,
                        size      = self.cSLabel,
                        validator = self.cVColNumList,
                    )
                )
                #--------------> Assign & Continue to next for step
                self.rFSectTcDict[k] = row
                continue
            #------------------------------> Create destroy
            if Nr > lRow:
                #-------------->  Create
                for j in range(lRow, Nr):
                    row.append(
                        wx.TextCtrl(
                            self.wSwMatrix,
                            size      = self.cSLabel,
                            validator = self.cVColNumList,
                        )
                    )
                #-------------->  Add to dict
                self.rFSectTcDict[k] = row
            else:
                for j in range(Nr, lRow):
                    #-------------->  Destroy
                    row[-1].Destroy()
                    #--------------> Remove from list
                    row.pop()
        #------------------------------> Drop keys and destroy from dict
        dK = [x for x in self.rFSectTcDict]
        for k in dK:
            if k+1 > Nc:
                #--------------> Destroy this widget
                for j in self.rFSectTcDict[k]:
                    j.Destroy()
                #--------------> Remove key
                del self.rFSectTcDict[k]
        #------------------------------> Clear value if needed
        if control != self.rControlVal:
            for v in self.rFSectTcDict.values():
                for j in v:
                    j.SetValue('')
        #endregion -------------------------------> Create/Destroy wx.TextCtrl

        #region ------------------------------------------------> Setup Sizers
        #------------------------------> Adjust size
        self.sSWMatrix.SetCols(NCol)
        self.sSWMatrix.SetRows(NRow)
        #------------------------------> Add widgets
        self.dAddWidget[control](NCol, NRow)
        #------------------------------> Grow Columns
        for k in range(1, NCol):
            if not self.sSWMatrix.IsColGrowable(k):
                self.sSWMatrix.AddGrowableCol(k, 1)
        #------------------------------> Update sizer
        self.sSWMatrix.Layout()
        #endregion ---------------------------------------------> Setup Sizers

        #region --------------------------------------------------> Set scroll
        self.wSwMatrix.SetupScrolling()
        #endregion -----------------------------------------------> Set scroll

        #region -------------------------------------------> Update controlVal
        self.rControlVal = control
        #endregion ----------------------------------------> Update controlVal

        return True
    #---

    def OnOK(self, export:bool=True) -> bool:
        """Check wx.Dialog content and send values to topParent.

            Returns
            -------
            bool
        """
        #region ---------------------------------------------------> Variables
        ctrlType = self.wCbControl.GetValue()
        ctrl     = True
        #endregion ------------------------------------------------> Variables

        #region ---------------------------------------------------> Super
        a, oText = super().OnOK(export=False)
        if not a:
            return False
        #endregion ------------------------------------------------> Super

        #region --------------------------------------------------> Check Ctrl
        if ctrlType  == self.cCtrlType['OC']:
            if self.rFSectTcDict[0][0].GetValue().strip() == '':
                ctrl = False
        elif ctrlType == self.cCtrlType['OCC']:
            for w in self.rFSectTcDict[0]:
                if w.GetValue().strip() == '':
                    ctrl = False
                    break
        else:
            for w in self.rFSectTcDict.values():
                if w[0].GetValue().strip() == '':
                    ctrl = False
                    break
        #------------------------------>
        if not ctrl:
            cWindow.Notification(
                'errorF', msg=mConfig.core.mCtrlEmpty, parent=self)
            return False
        #endregion -----------------------------------------------> Check Ctrl

        #region --------------------------------------------------->
        self.Export2TopParent(oText)
        #endregion ------------------------------------------------>

        return True
    #---
    #endregion ------------------------------------------------> Event Methods

    #region --------------------------------------------------> Class Methods
    def AddWidget_OC(self, NCol:int, NRow:int) -> bool:                         # pylint: disable=unused-argument
        """Add the widget when Control Type is One Control.

            Parameters
            ----------
            NCol: int
                Number of columns in the sizer.
            NRow: int
                Number of rows in the sizer.

            Returns
            -------
            bool
        """
        #region -------------------------------------------------> Control Row
        self.sSWMatrix.Add(
            self.rFSectStDict['Control'][0],
            0,
            wx.ALIGN_RIGHT|wx.ALIGN_CENTER_VERTICAL|wx.ALL,
            5
        )
        self.sSWMatrix.Add(self.rFSectTcDict[0][0], 0, wx.EXPAND|wx.ALL, 5)
        #------------------------------>
        for k in range(2, NCol):
            self.sSWMatrix.AddSpacer(1)
        #endregion ----------------------------------------------> Control Row

        #region ---------------------------------------------------> RP Labels
        #--------------> Empty space
        self.sSWMatrix.AddSpacer(1)
        #--------------> Labels
        for k in self.rFSectStDict[1]:
            self.sSWMatrix.Add(k, 0, wx.ALIGN_CENTER|wx.ALL, 5)
        #endregion ------------------------------------------------> RP Labels

        #region ------------------------------------------------> Other fields
        K = 1
        for k in self.rFSectStDict[0]:
            #--------------> Add Label
            self.sSWMatrix.Add(
                k,
                0,
                wx.ALIGN_LEFT|wx.ALIGN_CENTER_VERTICAL|wx.ALL,
                5
            )
            #--------------> Add tc
            for j in self.rFSectTcDict[K]:
                self.sSWMatrix.Add(j, 0, wx.EXPAND|wx.ALL, 5)
            K += 1
        #endregion ---------------------------------------------> Other fields

        return True
    #---

    def AddWidget_OCC(self, NCol:int, NRow:int) -> bool:                        # pylint: disable=unused-argument
        """Add the widget when Control Type is One Control.

            Parameters
            ----------
            NCol: int
                Number of columns in the sizer.
            NRow: int
                Number of rows in the sizer.

            Returns
            -------
            bool
        """
        #region ---------------------------------------------------> RP Labels
        self.sSWMatrix.AddSpacer(1)
        #------------------------------>
        for k in self.rFSectStDict[1]:
            self.sSWMatrix.Add(k, 0, wx.ALIGN_CENTER|wx.ALL, 5)
        #endregion ------------------------------------------------> RP Labels

        #region -------------------------------------------------> Control Row
        self.sSWMatrix.Add(
            self.rFSectStDict['Control'][0],
            0,
            wx.ALIGN_CENTER|wx.ALIGN_CENTER_VERTICAL|wx.ALL,
            5
        )
        #------------------------------>
        for k in self.rFSectTcDict[0]:
            self.sSWMatrix.Add(
                k,
                0,
                wx.EXPAND|wx.ALIGN_CENTER_VERTICAL|wx.ALL,
                5
            )
        #endregion ----------------------------------------------> Control Row

        #region --------------------------------------------------> Other Rows
        for k, v in self.rFSectTcDict.items():
            #------------------------------> Skip control row
            if k == 0:
                continue
            #------------------------------> Add Label
            self.sSWMatrix.Add(
                self.rFSectStDict[0][k-1],
                0,
                wx.ALIGN_LEFT|wx.ALIGN_CENTER_VERTICAL|wx.ALL,
                5
            )
            #------------------------------> Add wx.TextCtrl
            for j in v:
                self.sSWMatrix.Add(
                    j, 0, wx.EXPAND|wx.ALIGN_CENTER_VERTICAL|wx.ALL,5)
        #endregion -----------------------------------------------> Other Rows

        return True
    #---

    def AddWidget_OCR(self, NCol:int, NRow:int) -> bool:                        # pylint: disable=unused-argument
        """Add the widget when Control Type is One Control.

            Parameters
            ----------
            NCol: int
                Number of columns in the sizer.
            NRow: int
                Number of rows in the sizer.

            Returns
            -------
            bool
        """
        #region ---------------------------------------------------> RP Labels
        self.sSWMatrix.AddSpacer(1)
        #------------------------------>
        self.sSWMatrix.Add(
            self.rFSectStDict['Control'][0], 0, wx.ALIGN_CENTER|wx.ALL, 5)
        #------------------------------>
        for k in self.rFSectStDict[1]:
            self.sSWMatrix.Add(k, 0, wx.ALIGN_CENTER|wx.ALL, 5)
        #endregion ------------------------------------------------> RP Labels

        #region --------------------------------------------------> Other rows
        for k, v in self.rFSectTcDict.items():
            #------------------------------>
            self.sSWMatrix.Add(
                self.rFSectStDict[0][k],
                0,
                wx.ALIGN_LEFT|wx.ALIGN_CENTER_VERTICAL|wx.ALL,
                5
            )
            #------------------------------>
            for j in v:
                self.sSWMatrix.Add(j, 0, wx.EXPAND|wx.ALL, 5)
        #endregion -----------------------------------------------> Other rows

        return True
    #---

    def AddWidget_Ratio(self, NCol:int, NRow:int) -> bool:                      # pylint: disable=unused-argument
        """Add the widget when Control Type is Data as Ratios.

            Parameters
            ----------
            NCol: int
                Number of columns in the sizer.
            NRow: int
                Number of rows in the sizer.

            Returns
            -------
            bool
        """
        #region ---------------------------------------------------> RP Labels
        self.sSWMatrix.AddSpacer(1)
        #------------------------------>
        for k in self.rFSectStDict[1]:
            self.sSWMatrix.Add(k, 0, wx.ALIGN_CENTER|wx.ALL, 5)
        #endregion ------------------------------------------------> RP Labels

        #region --------------------------------------------------> Other rows
        for k, v in self.rFSectTcDict.items():
            #------------------------------>
            self.sSWMatrix.Add(
                self.rFSectStDict[0][k],
                0,
                wx.ALIGN_LEFT|wx.ALIGN_CENTER_VERTICAL|wx.ALL,
                5
            )
            #------------------------------>
            for j in v:
                self.sSWMatrix.Add(j, 0, wx.EXPAND|wx.ALL, 5)
        #endregion -----------------------------------------------> Other rows

        return True
    #---
    #endregion -----------------------------------------------> Class Methods
#---
#endregion ----------------------------------------------------------> Classes<|MERGE_RESOLUTION|>--- conflicted
+++ resolved
@@ -336,12 +336,6 @@
             self.wScore.wTc, self.wExcludeProt.wTc, self.wTcResults]
         #endregion -------------------------------------------> checkUserInput
 
-<<<<<<< HEAD
-        #region -------------------------------------------------------> DataI
-        if dataI is not None:
-            self.SetInitialData(dataI)
-        #endregion ----------------------------------------------------> DataI
-=======
         #region --------------------------------------------------------> Test
         if mConfig.core.development:
             # pylint: disable=line-too-long
@@ -405,7 +399,6 @@
             self.wShift.wTc.SetValue('1.8')
             self.wWidth.wTc.SetValue('0.3')
         #endregion -----------------------------------------------------> Test
->>>>>>> f031fb36
     #---
     #endregion -----------------------------------------------> Instance setup
 
