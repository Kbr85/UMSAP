--- conflicted
+++ resolved
@@ -324,52 +324,6 @@
         }
         self.rCheckUserInput = self.rCheckUserInput | rCheckUserInput
         #endregion -------------------------------------------> checkUserInput
-<<<<<<< HEAD
-=======
-
-        #region --------------------------------------------------------> Test
-        # if mConfig.core.development:
-        #     # pylint: disable=line-too-long
-        #     import getpass                                                      # pylint: disable=import-outside-toplevel
-        #     user = getpass.getuser()
-        #     if mConfig.core.os == "Darwin":
-        #         self.wUFile.wTc.SetValue("/Users/" + str(user) + "/TEMP-GUI/BORRAR-UMSAP/umsap-dev.umsap")
-        #         self.wIFile.wTc.SetValue("/Users/" + str(user) + "/Dropbox/SOFTWARE-DEVELOPMENT/APPS/UMSAP/LOCAL/DATA/UMSAP-TEST-DATA/LIMPROT/limprot-data-file.txt")
-        #         self.wSeqFile.wTc.SetValue("/Users/" + str(user) + "/Dropbox/SOFTWARE-DEVELOPMENT/APPS/UMSAP/LOCAL/DATA/UMSAP-TEST-DATA/LIMPROT/limprot-seq-both.txt")
-        #     elif mConfig.core.os == 'Windows':
-        #         self.wUFile.wTc.SetValue("C:/Users/" + str(user) + "/Desktop/SharedFolders/BORRAR-UMSAP/umsap-dev.umsap")
-        #         self.wIFile.wTc.SetValue("C:/Users/" + str(user) + "/Dropbox/SOFTWARE-DEVELOPMENT/APPS/UMSAP/LOCAL/DATA/UMSAP-TEST-DATA/LIMPROT/limprot-data-file.txt")
-        #         self.wSeqFile.wTc.SetValue("C:/Users/" + str(user) + "/Dropbox/SOFTWARE-DEVELOPMENT/APPS/UMSAP/LOCAL/DATA/UMSAP-TEST-DATA/LIMPROT/limprot-seq-both.txt")
-        #     else:
-        #         pass
-        #     self.wId.wTc.SetValue('Beta Test Dev')
-        #     self.wCeroB.wCb.SetValue('Yes')
-        #     self.wTransMethod.wCb.SetValue('Log2')
-        #     self.wNormMethod.wCb.SetValue('Median')
-        #     self.wImputationMethod.wCb.SetValue('Normal Distribution')
-        #     self.wTargetProt.wTc.SetValue('Mis18alpha')
-        #     self.wScoreVal.wTc.SetValue('10')
-        #     self.wCorrectP.wCb.SetValue('Bonferroni')
-        #     self.wAlpha.wTc.SetValue('0.05')
-        #     self.wBeta.wTc.SetValue('0.05')
-        #     self.wGamma.wTc.SetValue('0.8')
-        #     self.wTheta.wTc.SetValue('')
-        #     self.wThetaMax.wTc.SetValue('8')
-        #     self.wSample.wCb.SetValue('Independent Samples')
-        #     self.wSeqCol.wTc.SetValue('0')
-        #     self.wDetectedProt.wTc.SetValue('34')
-        #     self.wScore.wTc.SetValue('42')
-        #     self.wTcResults.SetValue('69-71; 81-83, 78-80, 75-77, 72-74, ; , , , 66-68, ; 63-65, 105-107, 102-104, 99-101, ; 93-95, 90-92, 87-89, 84-86, 60-62')
-        #     self.rLbDict = {
-        #         0        : ['Lane1', 'Lane2', 'Lane3', 'Lane4', 'Lane5'],
-        #         1        : ['Band1', 'Band2', 'Band3', 'Band4'],
-        #         'Control': ['Ctrl'],
-        #     }
-        #     self.OnImpMethod('fEvent')
-        #     self.wShift.wTc.SetValue('1.8')
-        #     self.wWidth.wTc.SetValue('0.3')
-        #endregion -----------------------------------------------------> Test
->>>>>>> 875b9bae
     #---
     #endregion -----------------------------------------------> Instance setup
 
